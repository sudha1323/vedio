import Component from '../../src/js/component.js';
import * as Lib from '../../src/js/lib.js';
import * as Events from '../../src/js/events.js';
import document from 'global/document';

q.module('Component', {
  'setup': function() {
    this.clock = sinon.useFakeTimers();
  },
  'teardown': function() {
    this.clock.restore();
  }
});

var getFakePlayer = function(){
  return {
    // Fake player requries an ID
    id: function(){ return 'player_1'; },
    reportUserActivity: function(){}
  };
};

test('should create an element', function(){
  var comp = new Component(getFakePlayer(), {});

  ok(comp.el().nodeName);
});

test('should add a child component', function(){
  var comp = new Component(getFakePlayer());

  var child = comp.addChild('component');

  ok(comp.children().length === 1);
  ok(comp.children()[0] === child);
  ok(comp.el().childNodes[0] === child.el());
  ok(comp.getChild('component') === child);
  ok(comp.getChildById(child.id()) === child);
});

test('should init child components from options', function(){
  var comp = new Component(getFakePlayer(), {
    children: {
      'component': {}
    }
  });

  ok(comp.children().length === 1);
  ok(comp.el().childNodes.length === 1);
});

test('should init child components from simple children array', function(){
  var comp = new Component(getFakePlayer(), {
    children: [
      'component',
      'component',
      'component'
    ]
  });

  ok(comp.children().length === 3);
  ok(comp.el().childNodes.length === 3);
});

test('should init child components from children array of objects', function(){
  var comp = new Component(getFakePlayer(), {
    children: [
      { 'name': 'component' },
      { 'name': 'component' },
      { 'name': 'component' }
    ]
  });

  ok(comp.children().length === 3);
  ok(comp.el().childNodes.length === 3);
});

test('should do a deep merge of child options', function(){
  // Create a default option for component
  Component.prototype.options_ = {
    'example': {
      'childOne': { 'foo': 'bar', 'asdf': 'fdsa' },
      'childTwo': {},
      'childThree': {}
    }
  };

  var comp = new Component(getFakePlayer(), {
    'example': {
      'childOne': { 'foo': 'baz', 'abc': '123' },
      'childThree': false,
      'childFour': {}
    }
  });

  var mergedOptions = comp.options();
  var children = mergedOptions['example'];

  ok(children['childOne']['foo'] === 'baz', 'value three levels deep overridden');
  ok(children['childOne']['asdf'] === 'fdsa', 'value three levels deep maintained');
  ok(children['childOne']['abc'] === '123', 'value three levels deep added');
  ok(children['childTwo'], 'object two levels deep maintained');
  ok(children['childThree'] === false, 'object two levels deep removed');
  ok(children['childFour'], 'object two levels deep added');

  ok(Component.prototype.options_['example']['childOne']['foo'] === 'bar', 'prototype options were not overridden');

  // Reset default component options to none
  Component.prototype.options_ = null;
});

test('should allows setting child options at the parent options level', function(){
  var parent, options;

  // using children array
  options = {
    'children': [
      'component',
      'nullComponent'
    ],
    // parent-level option for child
    'component': {
      'foo': true
    },
    'nullComponent': false
  };

  try {
    parent = new Component(getFakePlayer(), options);
  } catch(err) {
    ok(false, 'Child with `false` option was initialized');
  }
  equal(parent.children()[0].options()['foo'], true, 'child options set when children array is used');

  // using children object
  options = {
    'children': {
      'component': {
        'foo': false
      },
      'nullComponent': {}
    },
    // parent-level option for child
    'component': {
      'foo': true
    },
    'nullComponent': false
  };

  try {
    parent = new Component(getFakePlayer(), options);
  } catch(err) {
    ok(false, 'Child with `false` option was initialized');
  }
  equal(parent.children()[0].options()['foo'], true, 'child options set when children object is used');
});

test('should dispose of component and children', function(){
  var comp = new Component(getFakePlayer());

  // Add a child
  var child = comp.addChild('Component');
  ok(comp.children().length === 1);

  // Add a listener
  comp.on('click', function(){ return true; });
  var data = Lib.getData(comp.el());
  var id = comp.el()[Lib.expando];

  var hasDisposed = false;
  var bubbles = null;
  comp.on('dispose', function(event){
    hasDisposed = true;
    bubbles = event.bubbles;
  });

  comp.dispose();

  ok(hasDisposed, 'component fired dispose event');
  ok(bubbles === false, 'dispose event does not bubble');
  ok(!comp.children(), 'component children were deleted');
  ok(!comp.el(), 'component element was deleted');
  ok(!child.children(), 'child children were deleted');
  ok(!child.el(), 'child element was deleted');
  ok(!Lib.cache[id], 'listener cache nulled');
  ok(Lib.isEmpty(data), 'original listener cache object was emptied');
});

test('should add and remove event listeners to element', function(){
  var comp = new Component(getFakePlayer(), {});

  // No need to make this async because we're triggering events inline.
  // We're going to trigger the event after removing the listener,
  // So if we get extra asserts that's a problem.
  expect(2);

  var testListener = function(){
    ok(true, 'fired event once');
    ok(this === comp, 'listener has the component as context');
  };

  comp.on('test-event', testListener);
  comp.trigger('test-event');
  comp.off('test-event', testListener);
  comp.trigger('test-event');
});

test('should trigger a listener once using one()', function(){
  var comp = new Component(getFakePlayer(), {});

  expect(1);

  var testListener = function(){
    ok(true, 'fired event once');
  };

  comp.one('test-event', testListener);
  comp.trigger('test-event');
  comp.trigger('test-event');
});

test('should add listeners to other components and remove them', function(){
  var player = getFakePlayer(),
      comp1 = new Component(player),
      comp2 = new Component(player),
      listenerFired = 0,
      testListener;

  testListener = function(){
    equal(this, comp1, 'listener has the first component as context');
    listenerFired++;
  };

  comp1.on(comp2, 'test-event', testListener);
  comp2.trigger('test-event');
  equal(listenerFired, 1, 'listener was fired once');

  listenerFired = 0;
  comp1.off(comp2, 'test-event', testListener);
  comp2.trigger('test-event');
  equal(listenerFired, 0, 'listener was not fired after being removed');

  // this component is disposed first
  listenerFired = 0;
  comp1.on(comp2, 'test-event', testListener);
  comp1.dispose();
  comp2.trigger('test-event');
  equal(listenerFired, 0, 'listener was removed when this component was disposed first');
  comp1.off = function(){ throw 'Comp1 off called'; };
  comp2.dispose();
  ok(true, 'this component removed dispose listeners from other component');
});

test('should add listeners to other components and remove when them other component is disposed', function(){
  var player = getFakePlayer(),
      comp1 = new Component(player),
      comp2 = new Component(player),
      listenerFired = 0,
      testListener;

  testListener = function(){
    equal(this, comp1, 'listener has the first component as context');
    listenerFired++;
  };

  comp1.on(comp2, 'test-event', testListener);
  comp2.dispose();
  comp2.off = function(){ throw 'Comp2 off called'; };
  comp1.dispose();
  ok(true, 'this component removed dispose listener from this component that referenced other component');
});

test('should add listeners to other components that are fired once', function(){
  var player = getFakePlayer(),
      comp1 = new Component(player),
      comp2 = new Component(player),
      listenerFired = 0,
      testListener;

  testListener = function(){
    equal(this, comp1, 'listener has the first component as context');
    listenerFired++;
  };

  comp1.one(comp2, 'test-event', testListener);
  comp2.trigger('test-event');
  equal(listenerFired, 1, 'listener was executed once');
  comp2.trigger('test-event');
  equal(listenerFired, 1, 'listener was executed only once');
});

test('should add listeners to other element and remove them', function(){
  var player = getFakePlayer(),
      comp1 = new Component(player),
      el = document.createElement('div'),
      listenerFired = 0,
      testListener;

  testListener = function(){
    equal(this, comp1, 'listener has the first component as context');
    listenerFired++;
  };

  comp1.on(el, 'test-event', testListener);
  Events.trigger(el, 'test-event');
  equal(listenerFired, 1, 'listener was fired once');

  listenerFired = 0;
  comp1.off(el, 'test-event', testListener);
  Events.trigger(el, 'test-event');
  equal(listenerFired, 0, 'listener was not fired after being removed from other element');

  // this component is disposed first
  listenerFired = 0;
  comp1.on(el, 'test-event', testListener);
  comp1.dispose();
  Events.trigger(el, 'test-event');
  equal(listenerFired, 0, 'listener was removed when this component was disposed first');
  comp1.off = function(){ throw 'Comp1 off called'; };
  try {
    Events.trigger(el, 'dispose');
  } catch(e) {
    ok(false, 'listener was not removed from other element');
  }
  Events.trigger(el, 'dispose');
  ok(true, 'this component removed dispose listeners from other element');
});

test('should add listeners to other components that are fired once', function(){
  var player = getFakePlayer(),
      comp1 = new Component(player),
      el = document.createElement('div'),
      listenerFired = 0,
      testListener;

  testListener = function(){
    equal(this, comp1, 'listener has the first component as context');
    listenerFired++;
  };

  comp1.one(el, 'test-event', testListener);
  Events.trigger(el, 'test-event');
  equal(listenerFired, 1, 'listener was executed once');
  Events.trigger(el, 'test-event');
  equal(listenerFired, 1, 'listener was executed only once');
});

test('should trigger a listener when ready', function(){
  expect(2);

  var optionsReadyListener = function(){
    ok(true, 'options listener fired');
  };
  var methodReadyListener = function(){
    ok(true, 'ready method listener fired');
  };

  var comp = new Component(getFakePlayer(), {}, optionsReadyListener);

  comp.triggerReady();

  comp.ready(methodReadyListener);

  // First two listeners should only be fired once and then removed
  comp.triggerReady();
});

test('should add and remove a CSS class', function(){
  var comp = new Component(getFakePlayer(), {});

  comp.addClass('test-class');
  ok(comp.el().className.indexOf('test-class') !== -1);
  comp.removeClass('test-class');
  ok(comp.el().className.indexOf('test-class') === -1);
});

test('should show and hide an element', function(){
  var comp = new Component(getFakePlayer(), {});

  comp.hide();
  ok(comp.hasClass('vjs-hidden') === true);
  comp.show();
  ok(comp.hasClass('vjs-hidden') === false);
});

test('dimension() should treat NaN and null as zero', function() {
  var comp, width, height, newWidth, newHeight;
  width = 300;
  height = 150;

  comp = new Component(getFakePlayer(), {}),
  // set component dimension

  comp.dimensions(width, height);

  newWidth = comp.dimension('width', null);

  notEqual(newWidth, width, 'new width and old width are not the same');
  equal(newWidth, comp, 'we set a value, so, return value is component');
  equal(comp.width(), 0, 'the new width is zero');

  newHeight = comp.dimension('height', NaN);

  notEqual(newHeight, height, 'new height and old height are not the same');
  equal(newHeight, comp, 'we set a value, so, return value is component');
  equal(comp.height(), 0, 'the new height is zero');

  comp.width(width);
  newWidth = comp.dimension('width', undefined);

  equal(newWidth, width, 'we did not set the width with undefined');
});

test('should change the width and height of a component', function(){
  var container = document.createElement('div');
  var comp = new Component(getFakePlayer(), {});
  var el = comp.el();
  var fixture = document.getElementById('qunit-fixture');

  fixture.appendChild(container);
  container.appendChild(el);
  // Container of el needs dimensions or the component won't have dimensions
  container.style.width = '1000px';
  container.style.height = '1000px';

  comp.width('50%');
  comp.height('123px');

  ok(comp.width() === 500, 'percent values working');
  var compStyle = Lib.getComputedDimension(el, 'width');
  ok(compStyle === comp.width() + 'px', 'matches computed style');
  ok(comp.height() === 123, 'px values working');

  comp.width(321);
  ok(comp.width() === 321, 'integer values working');

  comp.width('auto');
  comp.height('auto');
  ok(comp.width() === 1000, 'forced width was removed');
  ok(comp.height() === 0, 'forced height was removed');
});


test('should use a defined content el for appending children', function(){
  class CompWithContent extends Component {}

  CompWithContent.prototype.createEl = function(){
    // Create the main componenent element
    var el = Lib.createEl('div');
    // Create the element where children will be appended
    this.contentEl_ = Lib.createEl('div', { 'id': 'contentEl' });
    el.appendChild(this.contentEl_);
    return el;
  };

  var comp = new CompWithContent(getFakePlayer());
  var child = comp.addChild('component');

  ok(comp.children().length === 1);
  ok(comp.el().childNodes[0]['id'] === 'contentEl');
  ok(comp.el().childNodes[0].childNodes[0] === child.el());

  comp.removeChild(child);

  ok(comp.children().length === 0, 'Length should now be zero');
  ok(comp.el().childNodes[0]['id'] === 'contentEl', 'Content El should still exist');
  ok(comp.el().childNodes[0].childNodes[0] !== child.el(), 'Child el should be removed.');
});

test('should emit a tap event', function(){
  expect(3);

  // Fake touch support. Real touch support isn't needed for this test.
  var origTouch = Lib.TOUCH_ENABLED;
  Lib.TOUCH_ENABLED = true;

  var comp = new Component(getFakePlayer());
  var singleTouch = {};

  comp.emitTapEvents();
  comp.on('tap', function(){
    ok(true, 'Tap event emitted');
  });

  // A touchstart followed by touchend should trigger a tap
  Events.trigger(comp.el(), {type: 'touchstart', touches: [{}]});
  comp.trigger('touchend');

  // A touchmove with a lot of movement should not trigger a tap
  Events.trigger(comp.el(), {type: 'touchstart', touches: [
    { pageX: 0, pageY: 0 }
  ]});
  Events.trigger(comp.el(), {type: 'touchmove', touches: [
    { pageX: 100, pageY: 100 }
  ]});
  comp.trigger('touchend');

  // A touchmove with not much movement should still allow a tap
  Events.trigger(comp.el(), {type: 'touchstart', touches: [
    { pageX: 0, pageY: 0 }
  ]});
  Events.trigger(comp.el(), {type: 'touchmove', touches: [
    { pageX: 7, pageY: 7 }
  ]});
  comp.trigger('touchend');

  // A touchmove with a lot of movement by modifying the exisiting touch object
  // should not trigger a tap
  singleTouch = { pageX: 0, pageY: 0 };
  Events.trigger(comp.el(), {type: 'touchstart', touches: [singleTouch]});
  singleTouch.pageX = 100;
  singleTouch.pageY = 100;
  Events.trigger(comp.el(), {type: 'touchmove', touches: [singleTouch]});
  comp.trigger('touchend');

  // A touchmove with not much movement by modifying the exisiting touch object
  // should still allow a tap
  singleTouch = { pageX: 0, pageY: 0 };
  Events.trigger(comp.el(), {type: 'touchstart', touches: [singleTouch]});
  singleTouch.pageX = 7;
  singleTouch.pageY = 7;
  Events.trigger(comp.el(), {type: 'touchmove', touches: [singleTouch]});
  comp.trigger('touchend');

  // Reset to orignial value
  Lib.TOUCH_ENABLED = origTouch;
});

test('should provide timeout methods that automatically get cleared on component disposal', function() {
  expect(4);

  var comp = new Component(getFakePlayer());
  var timeoutsFired = 0;

  comp.setTimeout(function() {
    timeoutsFired++;
    equal(this, comp, 'Timeout fn has the component as its context');
    ok(true, 'Timeout created and fired.');
  }, 100);

  var timeoutToClear = comp.setTimeout(function() {
    timeoutsFired++;
    ok(false, 'Timeout should have been manually cleared');
  }, 500);

  comp.setTimeout(function() {
    timeoutsFired++;
    ok(false, 'Timeout should have been disposed');
  }, 1000);

  this.clock.tick(100);

  ok(timeoutsFired === 1, 'One timeout should have fired by this point');

  comp.clearTimeout(timeoutToClear);

  this.clock.tick(500);

  comp.dispose();

  this.clock.tick(1000);

  ok(timeoutsFired === 1, 'One timeout should have fired overall');
});

test('should provide interval methods that automatically get cleared on component disposal', function() {
  expect(13);

  var comp = new Component(getFakePlayer());
  var intervalsFired = 0;

  var interval = comp.setInterval(function() {
    intervalsFired++;
    equal(this, comp, 'Interval fn has the component as its context');
    ok(true, 'Interval created and fired.');
  }, 100);

  comp.setInterval(function() {
    intervalsFired++;
    ok(false, 'Interval should have been disposed');
  }, 1200);

  this.clock.tick(500);

  ok(intervalsFired === 5, 'Component interval fired 5 times');

  comp.clearInterval(interval);

  this.clock.tick(600);

  ok(intervalsFired === 5, 'Interval was manually cleared');

  comp.dispose();

  this.clock.tick(1200);

  ok(intervalsFired === 5, 'Interval was cleared when component was disposed');
});

<<<<<<< HEAD
/*test('should ignore case in language codes and try primary code', function() {
  expect(3);

  var player = TestHelpers.makePlayer({
=======
test('should ignore case in language codes and try primary code', function() {
  expect(3);

  var player = PlayerTest.makePlayer({
>>>>>>> c0617a9e
    'languages': {
      'en-gb': {
        'Good': 'Brilliant'
      },
      'EN': {
        'Good': 'Awesome',
        'Error': 'Problem'
      }
    }
  });

<<<<<<< HEAD
  var comp = new Component(getFakePlayer());
=======
  var comp = new vjs.Component(player);
>>>>>>> c0617a9e

  player.language('en-gb');
  strictEqual(comp.localize('Good'), 'Brilliant', 'Used subcode specific localization');
  strictEqual(comp.localize('Error'), 'Problem', 'Used primary code localization');
  player.language('en-GB');
  strictEqual(comp.localize('Good'), 'Brilliant', 'Ignored case');
<<<<<<< HEAD

});*/
=======
});
>>>>>>> c0617a9e
<|MERGE_RESOLUTION|>--- conflicted
+++ resolved
@@ -597,17 +597,12 @@
   ok(intervalsFired === 5, 'Interval was cleared when component was disposed');
 });
 
-<<<<<<< HEAD
-/*test('should ignore case in language codes and try primary code', function() {
+/* Needs to be redone:
+
+  test('should ignore case in language codes and try primary code', function() {
   expect(3);
 
   var player = TestHelpers.makePlayer({
-=======
-test('should ignore case in language codes and try primary code', function() {
-  expect(3);
-
-  var player = PlayerTest.makePlayer({
->>>>>>> c0617a9e
     'languages': {
       'en-gb': {
         'Good': 'Brilliant'
@@ -619,20 +614,12 @@
     }
   });
 
-<<<<<<< HEAD
   var comp = new Component(getFakePlayer());
-=======
-  var comp = new vjs.Component(player);
->>>>>>> c0617a9e
 
   player.language('en-gb');
   strictEqual(comp.localize('Good'), 'Brilliant', 'Used subcode specific localization');
   strictEqual(comp.localize('Error'), 'Problem', 'Used primary code localization');
   player.language('en-GB');
   strictEqual(comp.localize('Good'), 'Brilliant', 'Ignored case');
-<<<<<<< HEAD
-
-});*/
-=======
-});
->>>>>>> c0617a9e
+
+});*/
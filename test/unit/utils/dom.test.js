/* eslint-env qunit */
import document from 'global/document';
import sinon from 'sinon';
import * as Dom from '../../../src/js/utils/dom.js';
import TestHelpers from '../test-helpers.js';
import * as browser from '../../../src/js/utils/browser.js';

QUnit.module('utils/dom');

QUnit.test('should create an element', function(assert) {
  const div = Dom.createEl();
  const span = Dom.createEl('span', {
    innerHTML: 'fdsa'
  }, {
    'data-test': 'asdf'
  });

  assert.strictEqual(div.nodeName, 'DIV');
  assert.strictEqual(span.nodeName, 'SPAN');
  assert.strictEqual(span.getAttribute('data-test'), 'asdf');
  assert.strictEqual(span.innerHTML, 'fdsa');
});

QUnit.test('should create an element, supporting textContent', function(assert) {
  const span = Dom.createEl('span', {textContent: 'howdy'});

  if (span.textContent) {
    assert.strictEqual(span.textContent, 'howdy', 'works in browsers that support textContent');
  } else {
    assert.strictEqual(span.innerText, 'howdy', 'works in browsers that DO NOT support textContent');
  }
});

QUnit.test('should create an element with tabIndex prop', function(assert) {
  const span = Dom.createEl('span', {tabIndex: '5'});

  assert.strictEqual(span.tabIndex, 5);
});

QUnit.test('should create an element with content', function(assert) {
  const span = Dom.createEl('span');
  const div = Dom.createEl('div', undefined, undefined, span);

  assert.strictEqual(div.firstChild, span);
});

QUnit.test('should be able to set standard props as attributes, and vice versa, on a created element', function(assert) {
  const span = Dom.createEl('span', {className: 'bar'}, {id: 'foo'});

  assert.strictEqual(span.getAttribute('class'), 'bar');
  assert.strictEqual(span.id, 'foo');
});

QUnit.test('should insert an element first in another', function(assert) {
  const el1 = document.createElement('div');
  const el2 = document.createElement('div');
  const parent = document.createElement('div');

  Dom.prependTo(el1, parent);
  assert.strictEqual(parent.firstChild, el1, 'inserts first into empty parent');

  Dom.prependTo(el2, parent);
  assert.strictEqual(parent.firstChild, el2, 'inserts first into parent with child');
});

QUnit.test('addClass()', function(assert) {
  const el = document.createElement('div');

  assert.expect(6);

  Dom.addClass(el, 'test-class');
  assert.strictEqual(el.className, 'test-class', 'adds a single class');

  Dom.addClass(el, 'test-class');
  assert.strictEqual(el.className, 'test-class', 'does not duplicate classes');

  Dom.addClass(el, 'test2_className');
  assert.strictEqual(el.className, 'test-class test2_className', 'adds second class');

  Dom.addClass(el, 'FOO');
  assert.strictEqual(el.className, 'test-class test2_className FOO', 'adds third class');

  Dom.addClass(el, 'left-class', 'right-class');
  assert.strictEqual(el.className, 'test-class test2_className FOO left-class right-class', 'adds two classes');

  Dom.addClass(el, 'l-class r-class');
  assert.strictEqual(
    el.className,
    'test-class test2_className FOO left-class right-class l-class r-class',
    'adds two classes via one string'
  );
});

QUnit.test('removeClass()', function(assert) {
  const el = document.createElement('div');

  el.className = 'test-class test2_className FOO bar';

  assert.expect(5);

  Dom.removeClass(el, 'test-class');
  assert.strictEqual(el.className, 'test2_className FOO bar', 'removes one class');

  Dom.removeClass(el, 'test2_className');
  assert.strictEqual(el.className, 'FOO bar', 'removes another class');

  Dom.removeClass(el, 'FOO');
  assert.strictEqual(el.className, 'bar', 'removes another class');

  el.className = 'bar left-class right-class';

  Dom.removeClass(el, 'left-class', 'right-class');
  assert.strictEqual(el.className, 'bar', 'removes two classes');

  el.className = 'bar l-class r-class';

  Dom.removeClass(el, 'l-class r-class');
  assert.strictEqual(el.className, 'bar', 'removes two classes via one string');
});

QUnit.test('hasClass()', function(assert) {
  const el = document.createElement('div');

  el.className = 'test-class foo foo test2_className FOO bar';

  assert.strictEqual(Dom.hasClass(el, 'test-class'), true, 'class detected');
  assert.strictEqual(Dom.hasClass(el, 'foo'), true, 'class detected');
  assert.strictEqual(Dom.hasClass(el, 'test2_className'), true, 'class detected');
  assert.strictEqual(Dom.hasClass(el, 'FOO'), true, 'class detected');
  assert.strictEqual(Dom.hasClass(el, 'bar'), true, 'class detected');
  assert.strictEqual(
    Dom.hasClass(el, 'test2'),
    false,
    'valid substring - but not a class - correctly not detected'
  );
  assert.strictEqual(
    Dom.hasClass(el, 'className'),
    false,
    'valid substring - but not a class - correctly not detected'
  );

  assert.throws(function() {
    Dom.hasClass(el, 'FOO bar');
  }, 'throws when attempting to detect a class with whitespace');
});

QUnit.test('toggleClass()', function(assert) {
  const el = Dom.createEl('div', {className: 'foo bar'});

  const predicateToggles = [
    {
      toggle: 'foo',
      predicate: true,
      className: 'foo bar',
      message: 'if predicate `true` matches state of the element, do nothing'
    },
    {
      toggle: 'baz',
      predicate: false,
      className: 'foo bar',
      message: 'if predicate `false` matches state of the element, do nothing'
    },
    {
      toggle: 'baz',
      predicate: true,
      className: 'foo bar baz',
      message: 'if predicate `true` differs from state of the element, add the class'
    },
    {
      toggle: 'foo',
      predicate: false,
      className: 'bar baz',
      message: 'if predicate `false` differs from state of the element, remove the class'
    },
    {
      toggle: 'bar',
      predicate: () => true,
      className: 'bar baz',
      message: 'if a predicate function returns `true`, ' +
               'matching the state of the element, do nothing'
    },
    {
      toggle: 'foo',
      predicate: () => false,
      className: 'bar baz',
      message: 'if a predicate function returns `false`, matching ' +
               'the state of the element, do nothing'
    },
    {
      toggle: 'foo',
      predicate: () => true,
      className: 'bar baz foo',
      message: 'if a predicate function returns `true`, ' +
               'differing from state of the element, add the class'
    },
    {
      toggle: 'foo',
      predicate: () => false,
      className: 'bar baz',
      message: 'if a predicate function returns `false`, differing ' +
               'from state of the element, remove the class'
    },
    {
      toggle: 'foo',
      predicate: Function.prototype,
      className: 'bar baz foo',
      message: 'if a predicate function returns `undefined` and ' +
               'the element does not have the class, add the class'
    },
    {
      toggle: 'bar',
      predicate: Function.prototype,
      className: 'baz foo',
      message: 'if a predicate function returns `undefined` and the ' +
               'element has the class, remove the class'
    },
    {
      toggle: 'bar',
      predicate: () => [],
      className: 'baz foo bar',
      message: 'if a predicate function returns a defined non-boolean ' +
               'value and the element does not have the class, add the class'
    },
    {
      toggle: 'baz',
      predicate: () => 'this is incorrect',
      className: 'foo bar',
      message: 'if a predicate function returns a defined non-boolean value ' +
               'and the element has the class, remove the class'
    }
  ];

  assert.expect(4 + predicateToggles.length);

  Dom.toggleClass(el, 'bar');
  assert.strictEqual(el.className, 'foo', 'toggles a class off, if present');

  Dom.toggleClass(el, 'bar');
  assert.strictEqual(el.className, 'foo bar', 'toggles a class on, if absent');

  Dom.toggleClass(el, 'bla ok');
  assert.strictEqual(el.className, 'foo bar bla ok', 'toggles a classes on, if absent');

  Dom.toggleClass(el, 'bla ok');
  assert.strictEqual(el.className, 'foo bar', 'toggles a classes off, if present');

  predicateToggles.forEach(x => {
    Dom.toggleClass(el, x.toggle, x.predicate);
    assert.strictEqual(el.className, x.className, x.message);
  });
});

QUnit.test('should set element attributes from object', function(assert) {
  const el = document.createElement('div');

  el.id = 'el1';
  Dom.setAttributes(el, {'controls': true, 'data-test': 'asdf'});

  assert.equal(el.getAttribute('id'), 'el1');
  assert.equal(el.getAttribute('controls'), '');
  assert.equal(el.getAttribute('data-test'), 'asdf');
});

QUnit.test('should read tag attributes from elements, including HTML5 in all browsers', function(assert) {
  // Creating the source/track tags outside of the video tag prevents log errors
  const tags = `
  <video id="vid1" controls autoplay loop muted preload="none" src="http://google.com" poster="http://www2.videojs.com/img/video-js-html5-video-player.png" data-test="asdf" data-empty-string="">
    <source id="source" src="http://google.com" type="video/mp4" media="fdsa" title="test" >
  </video>
  <track id="track" default src="http://google.com" kind="captions" srclang="en" label="testlabel" title="test" >
  `;

  const fixture = document.getElementById('qunit-fixture');

  // Have to use innerHTML to append for IE8. AppendChild doesn't work.
  // Also it must be added to the page body, not just in memory.
  fixture.innerHTML += tags;

  const vid1Vals = Dom.getAttributes(fixture.getElementsByTagName('video')[0]);
  const sourceVals = Dom.getAttributes(fixture.getElementsByTagName('source')[0]);
  const trackVals = Dom.getAttributes(fixture.getElementsByTagName('track')[0]);

  // vid1
  // was using deepEqual, but ie8 would send all properties as attributes
  assert.equal(vid1Vals.autoplay, true);
  assert.equal(vid1Vals.controls, true);
  assert.equal(vid1Vals['data-test'], 'asdf');
  assert.equal(vid1Vals['data-empty-string'], '');
  assert.equal(vid1Vals.id, 'vid1');
  assert.equal(vid1Vals.loop, true);
  assert.equal(vid1Vals.muted, true);
  assert.equal(vid1Vals.poster, 'http://www2.videojs.com/img/video-js-html5-video-player.png');
  assert.equal(vid1Vals.preload, 'none');
  assert.equal(vid1Vals.src, 'http://google.com');

  // sourceVals
  assert.equal(sourceVals.title, 'test');
  assert.equal(sourceVals.media, 'fdsa');
  assert.equal(sourceVals.type, 'video/mp4');
  assert.equal(sourceVals.src, 'http://google.com');
  assert.equal(sourceVals.id, 'source');

  // trackVals
  assert.equal(trackVals.default, true);
  assert.equal(trackVals.id, 'track');
  assert.equal(trackVals.kind, 'captions');
  assert.equal(trackVals.label, 'testlabel');
  assert.equal(trackVals.src, 'http://google.com');
  assert.equal(trackVals.srclang, 'en');
  assert.equal(trackVals.title, 'test');
});

QUnit.test('Dom.findPosition should find top and left position', function(assert) {
  const d = document.createElement('div');
  let position = Dom.findPosition(d);

  d.style.width = '100px';
  d.style.height = '50px';
  d.style.top = '10px';
  d.style.left = '20px';
  d.style.position = 'absolute';

  assert.deepEqual(
    position,
    {left: 0, top: 0, width: 0, height: 0},
    'If element isn\'t in the DOM, we should get zeros'
  );

  document.body.appendChild(d);
  position = Dom.findPosition(d);
  assert.deepEqual(position.left, 20, 'The position left was not correct');
  assert.deepEqual(position.top, 10, 'The position top was not correct');
  assert.deepEqual(position.width, 100, 'The dimension width was not correct');
  assert.deepEqual(position.height, 50, 'The dimension height was not correct');

  d.style.display = 'none';
  position = Dom.findPosition(d);
  assert.deepEqual(
    position,
    {left: 0, top: 0, width: 0, height: 0},
    'If there is no offsetParent, we should get zeros'
  );
});

QUnit.test('Dom.isEl', function(assert) {
  assert.expect(7);
  assert.notOk(Dom.isEl(), 'undefined is not an element');
  assert.notOk(Dom.isEl(true), 'booleans are not elements');
  assert.notOk(Dom.isEl({}), 'objects are not elements');
  assert.notOk(Dom.isEl([]), 'arrays are not elements');
  assert.notOk(Dom.isEl('<h1></h1>'), 'strings are not elements');
  assert.ok(Dom.isEl(document.createElement('div')), 'elements are elements');
  assert.ok(Dom.isEl({nodeType: 1}), 'duck typing is imperfect');
});

QUnit.test('Dom.isTextNode', function(assert) {
  assert.expect(7);
  assert.notOk(Dom.isTextNode(), 'undefined is not a text node');
  assert.notOk(Dom.isTextNode(true), 'booleans are not text nodes');
  assert.notOk(Dom.isTextNode({}), 'objects are not text nodes');
  assert.notOk(Dom.isTextNode([]), 'arrays are not text nodes');
  assert.notOk(Dom.isTextNode('hola mundo'), 'strings are not text nodes');
  assert.ok(
    Dom.isTextNode(document.createTextNode('hello, world!')),
    'text nodes are text nodes'
  );
  assert.ok(Dom.isTextNode({nodeType: 3}), 'duck typing is imperfect');
});

QUnit.test('Dom.emptyEl', function(assert) {
  const el = Dom.createEl();

  el.appendChild(Dom.createEl('span'));
  el.appendChild(Dom.createEl('span'));
  el.appendChild(document.createTextNode('hola mundo'));
  el.appendChild(Dom.createEl('span'));

  Dom.emptyEl(el);

  assert.expect(1);
  assert.notOk(el.firstChild, 'the element was emptied');
});

QUnit.test('Dom.normalizeContent: strings and elements/nodes', function(assert) {
  assert.expect(8);

  const str = Dom.normalizeContent('hello');

  assert.strictEqual(str[0].data, 'hello', 'single string becomes a text node');

  const elem = Dom.normalizeContent(Dom.createEl());

  assert.ok(Dom.isEl(elem[0]), 'an element is passed through');

  const node = Dom.normalizeContent(document.createTextNode('goodbye'));

  assert.strictEqual(node[0].data, 'goodbye', 'a text node is passed through');

  assert.strictEqual(Dom.normalizeContent(null).length, 0, 'falsy values are ignored');
  assert.strictEqual(Dom.normalizeContent(false).length, 0, 'falsy values are ignored');
  assert.strictEqual(Dom.normalizeContent().length, 0, 'falsy values are ignored');
  assert.strictEqual(Dom.normalizeContent(123).length, 0, 'numbers are ignored');
  assert.strictEqual(Dom.normalizeContent({}).length, 0, 'objects are ignored');
});

QUnit.test('Dom.normalizeContent: functions returning strings and elements/nodes', function(assert) {
  assert.expect(9);

  const str = Dom.normalizeContent(() => 'hello');

  assert.strictEqual(
    str[0].data,
    'hello',
    'a function can return a string, which becomes a text node'
  );

  const elem = Dom.normalizeContent(() => Dom.createEl());

  assert.ok(Dom.isEl(elem[0]), 'a function can return an element');

  const node = Dom.normalizeContent(() => document.createTextNode('goodbye'));

  assert.strictEqual(node[0].data, 'goodbye', 'a function can return a text node');

  assert.strictEqual(
    Dom.normalizeContent(() => null).length,
    0,
    'a function CANNOT return falsy values'
  );
  assert.strictEqual(
    Dom.normalizeContent(() => false).length,
    0,
    'a function CANNOT return falsy values'
  );
  assert.strictEqual(
    Dom.normalizeContent(() => undefined).length,
    0,
    'a function CANNOT return falsy values'
  );
  assert.strictEqual(
    Dom.normalizeContent(() => 123).length,
    0,
    'a function CANNOT return numbers'
  );
  assert.strictEqual(
    Dom.normalizeContent(() => {}).length,
    0,
    'a function CANNOT return objects'
  );
  assert.strictEqual(
    Dom.normalizeContent(() => (() => null)).length,
    0,
    'a function CANNOT return a function'
  );
});

QUnit.test('Dom.normalizeContent: arrays of strings and objects', function(assert) {
  assert.expect(7);

  const source = [
    'hello',
    {},
    Dom.createEl(),
    ['oops'],
    null,
    document.createTextNode('goodbye'),
    () => 'it works'
  ];
  const result = Dom.normalizeContent(source);

  assert.strictEqual(
    result[0].data,
    'hello',
    'an array can include a string normalized to a text node'
  );
  assert.ok(Dom.isEl(result[1]), 'an array can include an element');
  assert.strictEqual(result[2].data, 'goodbye', 'an array can include a text node');
  assert.strictEqual(
    result[3].data,
    'it works',
    'an array can include a function, which is invoked'
  );
  assert.strictEqual(result.indexOf(source[1]), -1, 'an array CANNOT include an object');
  assert.strictEqual(result.indexOf(source[3]), -1, 'an array CANNOT include an array');
  assert.strictEqual(
    result.indexOf(source[4]),
    -1,
    'an array CANNOT include falsy values'
  );
});

QUnit.test('Dom.normalizeContent: functions returning arrays', function(assert) {
  assert.expect(3);

  const arr = [];
  const result = Dom.normalizeContent(() => ['hello', Function.prototype, arr]);

  assert.strictEqual(result[0].data, 'hello', 'a function can return an array');
  assert.strictEqual(
    result.indexOf(Function.prototype),
    -1,
    'a function can return an array, but it CANNOT include a function'
  );
  assert.strictEqual(
    result.indexOf(arr),
    -1,
    'a function can return an array, but it CANNOT include an array'
  );
});

QUnit.test('Dom.insertContent', function(assert) {
  const p = Dom.createEl('p');
  const text = document.createTextNode('hello');
  const el = Dom.insertContent(Dom.createEl(), [p, text]);

  assert.expect(2);
  assert.strictEqual(el.firstChild, p, 'the paragraph was inserted first');
  assert.strictEqual(el.firstChild.nextSibling, text, 'the text node was inserted last');
});

QUnit.test('Dom.appendContent', function(assert) {
  const p1 = Dom.createEl('p');
  const p2 = Dom.createEl('p');
  const el = Dom.insertContent(Dom.createEl(), [p1]);

  Dom.appendContent(el, p2);

  assert.expect(2);
  assert.strictEqual(el.firstChild, p1, 'the first paragraph is the first child');
  assert.strictEqual(el.firstChild.nextSibling, p2, 'the second paragraph was appended');
});

QUnit.test('$() and $$()', function(assert) {
  const fixture = document.getElementById('qunit-fixture');
  const container = document.createElement('div');
  const children = [
    document.createElement('div'),
    document.createElement('div'),
    document.createElement('div')
  ];

  children.forEach(child => container.appendChild(child));
  fixture.appendChild(container);

  const totalDivCount = document.getElementsByTagName('div').length;

  assert.expect(12);

  assert.strictEqual(
    Dom.$('#qunit-fixture'),
    fixture,
    'can find an element in the document context'
  );
  assert.strictEqual(
    Dom.$$('div').length,
    totalDivCount,
    'finds elements in the document context'
  );

  assert.strictEqual(
    Dom.$('div', container),
    children[0],
    'can find an element in a DOM element context'
  );
  assert.strictEqual(
    Dom.$$('div', container).length,
    children.length,
    'finds elements in a DOM element context'
  );

  assert.strictEqual(
    Dom.$('#qunit-fixture', document.querySelector('unknown')),
    fixture,
    'falls back to document given a bad context element'
  );
  assert.strictEqual(
    Dom.$$('div', document.querySelector('unknown')).length,
    totalDivCount,
    'falls back to document given a bad context element'
  );

  assert.strictEqual(
    Dom.$('#qunit-fixture', 'body'),
    fixture,
    'can find an element in a selector context'
  );
  assert.strictEqual(
    Dom.$$('div', '#qunit-fixture').length,
    1 + children.length,
    'finds elements in a selector context'
  );

  assert.strictEqual(
    Dom.$('#qunit-fixture', 'unknown'),
    fixture,
    'falls back to document given a bad context selector'
  );
  assert.strictEqual(
    Dom.$$('div', 'unknown').length,
    totalDivCount,
    'falls back to document given a bad context selector'
  );

  assert.strictEqual(Dom.$('div', children[0]), null, 'returns null for missing elements');
  assert.strictEqual(
    Dom.$$('div', children[0]).length,
    0,
    'returns 0 for missing elements'
  );
});

QUnit.test('getBoundingClientRect() returns an object for elements that support it', function(assert) {
  const mockEl = {
    getBoundingClientRect: sinon.spy(() => {
      return {
        bottom: 3,
        height: 10,
        left: 4,
        right: 2,
        top: 1,
        width: 20
      };
    }),
    parentNode: true
  };

  const actual = Dom.getBoundingClientRect(mockEl);

  // The expected result is what is returned by the mock element.
  const expected = mockEl.getBoundingClientRect.firstCall.returnValue;

  assert.notStrictEqual(actual, expected, 'the object returned by the mock element was cloned and not returned directly');

  Object.keys(expected).forEach(k => {
    assert.strictEqual(actual[k], expected[k], `the "${k}" returned by the Dom util matches what was returned by the mock element`);
  });
});

QUnit.test('isSingleLeftClick() returns false for mousemove event', function(assert) {
  const mouseEvent = TestHelpers.createEvent('mousemove');

  mouseEvent.button = 0;
  mouseEvent.buttons = 0;

  assert.notOk(Dom.isSingleLeftClick(mouseEvent), 'a mousemove event is not a single left click');
});

QUnit.test('isSingleLeftClick() returns true for mouseup event', function(assert) {
  const mouseEvent = TestHelpers.createEvent('mouseup');

  mouseEvent.button = 0;
  mouseEvent.buttons = 0;

  assert.ok(Dom.isSingleLeftClick(mouseEvent), 'a mouseup event is a single left click');
});

QUnit.test('isSingleLeftClick() checks return values for mousedown event', function(assert) {
  const mouseEvent = TestHelpers.createEvent('mousedown');

  // Left mouse click
  mouseEvent.button = 0;
  mouseEvent.buttons = 0;

  assert.notOk(Dom.isSingleLeftClick(mouseEvent), 'a left mouse click on an older browser (Safari) is a single left click');

  // Left mouse click
  mouseEvent.button = 0;
  mouseEvent.buttons = 1;

  assert.ok(Dom.isSingleLeftClick(mouseEvent), 'a left mouse click on browsers that supporting buttons property is a single left click');

  // Right mouse click
  mouseEvent.button = 2;
  mouseEvent.buttons = 2;

  assert.notOk(Dom.isSingleLeftClick(mouseEvent), 'a right mouse click is not a single left click');

  // Touch event on some mobiles
  mouseEvent.button = 0;
  mouseEvent.buttons = undefined;

  assert.ok(Dom.isSingleLeftClick(mouseEvent), 'a touch event on mobiles is a single left click');

  // Chrome simulates mobile devices
  mouseEvent.button = undefined;
  mouseEvent.buttons = undefined;

  assert.ok(Dom.isSingleLeftClick(mouseEvent), 'a touch event on simulated mobiles is a single left click');
});

<<<<<<< HEAD
QUnit.test('dom.getPointerPosition should return position with translated', function(assert) {
  const wrapper = document.createElement('div');

  const width = '100px';
  const height = '50px';

  wrapper.style.width = width;
  wrapper.style.height = height;
  wrapper.style.position = 'absolute';
  wrapper.style.top = '0';
  wrapper.style.left = '0';

  let position;

  document.body.appendChild(wrapper);
  const event = {
    offsetX: 20,
    offsetY: 0,
    target: wrapper
  };

  position = Dom.getPointerPosition(wrapper, event);

  // Default click on element without any transform
  assert.deepEqual(position, { x: 0.2, y: 1 });

  const origIOS = browser.IS_IOS;

  wrapper.style.transform = 'translate(5px)';

  const transformedTouch = {
    offsetX: 20,
    offsetY: 0,
    target: wrapper,
    changedTouches: [
      {
        pageX: 20,
        pageY: 0
      }
    ]
  };

  // Ignore translate x/y when not in IOS
  position = Dom.getPointerPosition(wrapper, transformedTouch);
  assert.deepEqual(position, { x: 0.2, y: 1 });

  // Add calculate with IOS to true
  browser.stub_IS_IOS(true);
  position = Dom.getPointerPosition(wrapper, transformedTouch);
  assert.deepEqual(position, { x: 0.15, y: 1 });

  // Create complex template where position of each video is controlled by
  // a web component with transform
  wrapper.style.transform = '';
  const progressStyle = `position: absolute; height: ${height}; width: ${width};`;

  wrapper.innerHTML = `
    <test-slot-element id="slides" style="position: absolute" data-style="position: relative; transform: translate(5px);">
      <div class="video-01">
        <div class="progress-01" style="${progressStyle}"></div>
      </div>
      <div class="video-02">
        <div class="progress-02" style="${progressStyle}"></div>
      </div>
    </test-slot-element>
  `;
  document.body.appendChild(wrapper);

  const slottedProgressBar = wrapper.querySelector('div.progress-02');

  // Handle slot elements pointer position
  transformedTouch.target = slottedProgressBar;
  position = Dom.getPointerPosition(slottedProgressBar, transformedTouch);
  assert.deepEqual(position, { x: 0.15, y: 1 });

  // Non IOS slot element pointer position
  browser.stub_IS_IOS(false);
  position = Dom.getPointerPosition(slottedProgressBar, transformedTouch);
  assert.deepEqual(position, { x: 0.20, y: 1 });

  browser.stub_IS_IOS(origIOS);

=======
QUnit.test('Dom.copyStyleSheetsToWindow() copies all style sheets to a window', function(assert) {
  /**
   * This test is checking that styles are copied by comparing strings in original stylesheets to those in
   * documents.styleSheets in the new (fake) window. This can be problematic on older Safari as documents.styleSheets
   * does not always return the original style - a shorthand property like `background: white` may be returned as
   * `background-color: white`.
   */

  const fakeWindow = document.createElement('div');
  const done = assert.async();

  assert.expect(7);

  fakeWindow.document = {
    head: document.createElement('div')
  };

  const style1 = document.createElement('style');

  style1.textContent = 'body { background-color: white; }';
  document.head.appendChild(style1);

  const style2 = document.createElement('style');

  style2.textContent = 'body { margin: 0px; }';
  document.head.appendChild(style2);

  const link = document.createElement('link');

  link.rel = 'stylesheet';
  link.type = 'text/css';
  link.media = 'print';
  link.href = 'http://asdf.com/styles.css';

  const containsRulesFromStyle = (el) => {
    return Boolean([...fakeWindow.document.head.querySelectorAll('style')].find(s => {
      return s.textContent.includes(el.textContent);
    }));
  };

  link.onload = link.onerror = () => {
    Dom.copyStyleSheetsToWindow(fakeWindow);
    assert.strictEqual(fakeWindow.document.head.querySelectorAll('style, link').length, document.styleSheets.length, 'the fake window has as many <style> or <link> elements as document.styleSheets');
    assert.true(containsRulesFromStyle(style1), 'a <style> in the fake window contains content from first <style> element');
    assert.true(containsRulesFromStyle(style2), 'a <style> in the fake window contains content from second <style> element');
    assert.strictEqual(fakeWindow.document.head.querySelectorAll('link[rel=stylesheet]').length, 1, 'the fake window has one <link> stylesheet element');
    const fakeWindowLink = fakeWindow.document.head.querySelectorAll('link[rel=stylesheet]')[0];

    assert.strictEqual(fakeWindowLink.type, link.type, 'the <style> type attribute in the fake window is the one from <link> element');
    assert.strictEqual(fakeWindowLink.href, link.href, 'the <style> href attribute in the fake window is the one from <link> element');
    assert.strictEqual(fakeWindowLink.media, link.media, 'the <style> media attribute in the fake window is the one from <link> element');
    done();
  };
  document.head.appendChild(link);
>>>>>>> ee07382f
});<|MERGE_RESOLUTION|>--- conflicted
+++ resolved
@@ -688,7 +688,6 @@
   assert.ok(Dom.isSingleLeftClick(mouseEvent), 'a touch event on simulated mobiles is a single left click');
 });
 
-<<<<<<< HEAD
 QUnit.test('dom.getPointerPosition should return position with translated', function(assert) {
   const wrapper = document.createElement('div');
 
@@ -770,8 +769,8 @@
   assert.deepEqual(position, { x: 0.20, y: 1 });
 
   browser.stub_IS_IOS(origIOS);
-
-=======
+});
+
 QUnit.test('Dom.copyStyleSheetsToWindow() copies all style sheets to a window', function(assert) {
   /**
    * This test is checking that styles are copied by comparing strings in original stylesheets to those in
@@ -826,5 +825,4 @@
     done();
   };
   document.head.appendChild(link);
->>>>>>> ee07382f
 });
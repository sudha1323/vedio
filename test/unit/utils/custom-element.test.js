--- conflicted
+++ resolved
@@ -23,7 +23,6 @@
   }
 }
 
-<<<<<<< HEAD
 export class TestSlotElement extends HTMLElement {
 
   constructor() {
@@ -39,11 +38,8 @@
   }
 }
 
-window.customElements.define('test-custom-element', TestCustomElement);
-window.customElements.define('test-slot-element', TestSlotElement);
-=======
 // Not supported on Chrome < 54
 if ('customElements' in window) {
   window.customElements.define('test-custom-element', TestCustomElement);
-}
->>>>>>> ee07382f
+  window.customElements.define('test-slot-element', TestSlotElement);
+}
--- conflicted
+++ resolved
@@ -57,11 +57,7 @@
       },
       tests: {
         src: ['build/files/combined.video.js', 'build/compiler/goog.base.js', 'src/js/exports.js', 'test/unit/*.js', '!test/unit/api.js'],
-<<<<<<< HEAD
-        externs: ['src/js/media/flash.externs.js', 'test/qunit-externs.js'],
-=======
-        externs: ['src/js/player.externs.js', 'src/js/media/flash.externs.js', 'test/qunit/qunit-externs.js'],
->>>>>>> 7efcbd5e
+        externs: ['src/js/player.externs.js', 'src/js/media/flash.externs.js', 'test/qunit-externs.js'],
         dest: 'build/files/test.minified.video.js'
       }
     },

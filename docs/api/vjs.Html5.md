<!-- GENERATED FROM SOURCE -->

# vjs.Html5

__EXTENDS__: [vjs.MediaTechController](vjs.MediaTechController.md)
__DEFINED IN__: [src/js/media/html5.js#L12](https://github.com/videojs/video.js/blob/master/src/js/media/html5.js#L12)

HTML5 Media Controller - Wrapper for HTML5 Media API

---

## INDEX

- [METHODS](#methods)
  - [canControlPlaybackRate](#cancontrolplaybackrate-static)
  - [canControlVolume](#cancontrolvolume-static)
  - [init](#init-player-options-ready-)
  - [isSupported](#issupported-static)
  - [supportsNativeTextTracks](#supportsnativetexttracks-static)

- [UNDEFINED](#undefined)
  - [nativeSourceHandler](#nativesourcehandler-static)

---

## METHODS

<<<<<<< HEAD
=======
### addChild( child, [options] )
> Adds a child component inside this component
>
>     myComponent.el();
>     // -> <div class='my-component'></div>
>     myComonent.children();
>     // [empty array]
>
>     var myButton = myComponent.addChild('MyButton');
>     // -> <div class='my-component'><div class="my-button">myButton<div></div>
>     // -> myButton === myComonent.children()[0];
>
> Pass in options for child constructors and options for children of the child
>
>     var myButton = myComponent.addChild('MyButton', {
>       text: 'Press Me',
>       children: {
>         buttonChildExample: {
>           buttonChildOption: true
>         }
>       }
>     });

##### PARAMETERS:
* __child__ `String|vjs.Component` The class name or instance of a child to add
* __options__ `Object` _(OPTIONAL)_ Options, including options to be passed to children of the child.

##### RETURNS:
* `vjs.Component` The child component (created by this process if a string was used)

_inherited from_: [src/js/component.js#L362](https://github.com/videojs/video.js/blob/master/src/js/component.js#L362)

---

### addClass( classToAdd )
> Add a CSS class name to the component's element

##### PARAMETERS:
* __classToAdd__ `String` Classname to add

##### RETURNS:
* `vjs.Component`

_inherited from_: [src/js/component.js#L826](https://github.com/videojs/video.js/blob/master/src/js/component.js#L826)

---

### buildCSSClass()
> Allows sub components to stack CSS class names

##### RETURNS:
* `String` The constructed class name

_inherited from_: [src/js/component.js#L536](https://github.com/videojs/video.js/blob/master/src/js/component.js#L536)

---

>>>>>>> 3569a97c
### canControlPlaybackRate() `STATIC`
> Check if playbackRate is supported in this browser/device.

##### RETURNS:
* `[type]` [description]

_defined in_: [src/js/media/html5.js#L542](https://github.com/videojs/video.js/blob/master/src/js/media/html5.js#L542)

---

### canControlVolume() `STATIC`
> Check if the volume can be changed in this browser/device.
> Volume cannot be changed in a lot of mobile devices.
> Specifically, it can't be changed from 1 on iOS.

##### RETURNS:
* `Boolean`

_defined in_: [src/js/media/html5.js#L532](https://github.com/videojs/video.js/blob/master/src/js/media/html5.js#L532)

---

### init( player, options, ready )

##### PARAMETERS:
* __player__
* __options__
* __ready__

_defined in_: [src/js/media/html5.js#L14](https://github.com/videojs/video.js/blob/master/src/js/media/html5.js#L14)

---

<<<<<<< HEAD
=======
### initChildren()
> Add and initialize default child components from options
>
>     // when an instance of MyComponent is created, all children in options
>     // will be added to the instance by their name strings and options
>     MyComponent.prototype.options_.children = {
>       myChildComponent: {
>         myChildOption: true
>       }
>     }
>
>     // Or when creating the component
>     var myComp = new MyComponent(player, {
>       children: {
>         myChildComponent: {
>           myChildOption: true
>         }
>       }
>     });
>
> The children option can also be an Array of child names or
> child options objects (that also include a 'name' key).
>
>     var myComp = new MyComponent(player, {
>       children: [
>         'button',
>         {
>           name: 'button',
>           someOtherOption: true
>         }
>       ]
>     });

_inherited from_: [src/js/component.js#L481](https://github.com/videojs/video.js/blob/master/src/js/component.js#L481)

---

### initControlsListeners()
> Set up click and touch listeners for the playback element
> On desktops, a click on the video itself will toggle playback,
> on a mobile device a click on the video toggles controls.
> (toggling controls is done by toggling the user state between active and
> inactive)
>
> A tap can signal that a user has become active, or has become inactive
> e.g. a quick tap on an iPhone movie should reveal the controls. Another
> quick tap should hide them again (signaling the user is in an inactive
> viewing state)
>
> In addition to this, we still want the user to be considered inactive after
> a few seconds of inactivity.
>
> Note: the only part of iOS interaction we can't mimic with this setup
> is a touch and hold on the video element counting as activity in order to
> keep the controls showing, but that shouldn't be an issue. A touch and hold on
> any controls will still keep the user active

_inherited from_: [src/js/media/media.js#L55](https://github.com/videojs/video.js/blob/master/src/js/media/media.js#L55)

---

>>>>>>> 3569a97c
### isSupported() `STATIC`
> Check if HTML5 video is supported by this browser/device

##### RETURNS:
* `Boolean`

_defined in_: [src/js/media/html5.js#L452](https://github.com/videojs/video.js/blob/master/src/js/media/html5.js#L452)

---

<<<<<<< HEAD
### supportsNativeTextTracks() `STATIC`
> Check to see if native text tracks are supported by this browser/device

##### RETURNS: 
* `Boolean` 
=======
### name()
> Get the component's name. The name is often used to reference the component.
>
>     var name = myComponent.name();

##### RETURNS:
* `String`

_inherited from_: [src/js/component.js#L277](https://github.com/videojs/video.js/blob/master/src/js/component.js#L277)

---

### off( [first], [second], [third] )
> Remove an event listener from this component's element
>
>     myComponent.off('eventType', myFunc);
>
> If myFunc is excluded, ALL listeners for the event type will be removed.
> If eventType is excluded, ALL listeners will be removed from the component.
>
> Alternatively you can use `off` to remove listeners that were added to other
> elements or components using `myComponent.on(otherComponent...`.
> In this case both the event type and listener function are REQUIRED.
>
>     myComponent.off(otherElement, 'eventType', myFunc);
>     myComponent.off(otherComponent, 'eventType', myFunc);

##### PARAMETERS:
* __first__ `String|vjs.Component` _(OPTIONAL)_ The event type or other component
* __second__ `Function|String` _(OPTIONAL)_ The listener function or event type
* __third__ `Function` _(OPTIONAL)_ The listener for other component

##### RETURNS:
* `vjs.Component`

_inherited from_: [src/js/component.js#L646](https://github.com/videojs/video.js/blob/master/src/js/component.js#L646)

---

### on( first, second, third )
> Add an event listener to this component's element
>
>     var myFunc = function(){
>       var myComponent = this;
>       // Do something when the event is fired
>     };
>
>     myComponent.on('eventType', myFunc);
>
> The context of myFunc will be myComponent unless previously bound.
>
> Alternatively, you can add a listener to another element or component.
>
>     myComponent.on(otherElement, 'eventName', myFunc);
>     myComponent.on(otherComponent, 'eventName', myFunc);
>
> The benefit of using this over `vjs.on(otherElement, 'eventName', myFunc)`
> and `otherComponent.on('eventName', myFunc)` is that this way the listeners
> will be automatically cleaned up when either component is disposed.
> It will also bind myComponent as the context of myFunc.
>
> **NOTE**: When using this on elements in the page other than window
> and document (both permanent), if you remove the element from the DOM
> you need to call `vjs.trigger(el, 'dispose')` on it to clean up
> references to it and allow the browser to garbage collect it.

##### PARAMETERS:
* __first__ `String|vjs.Component` The event type or other component
* __second__ `Function|String` The event handler or event type
* __third__ `Function` The event handler

##### RETURNS:
* `vjs.Component` self

_inherited from_: [src/js/component.js#L577](https://github.com/videojs/video.js/blob/master/src/js/component.js#L577)

---

### onClick( event )
> Handle a click on the media element. By default will play/pause the media.

##### PARAMETERS:
* __event__

_inherited from_: [src/js/media/media.js#L139](https://github.com/videojs/video.js/blob/master/src/js/media/media.js#L139)

---

### onTap()
> Handle a tap on the media element. By default it will toggle the user
> activity state, which hides and shows the controls.

_inherited from_: [src/js/media/media.js#L159](https://github.com/videojs/video.js/blob/master/src/js/media/media.js#L159)

---

### one( first, second, [third] )
> Add an event listener to be triggered only once and then removed
>
>     myComponent.one('eventName', myFunc);
>
> Alternatively you can add a listener to another element or component
> that will be triggered only once.
>
>     myComponent.one(otherElement, 'eventName', myFunc);
>     myComponent.one(otherComponent, 'eventName', myFunc);

##### PARAMETERS:
* __first__ `String|vjs.Component` The event type or other component
* __second__ `Function|String` The listener function or event type
* __third__ `Function` _(OPTIONAL)_ The listener function for other component

##### RETURNS:
* `vjs.Component`

_inherited from_: [src/js/component.js#L691](https://github.com/videojs/video.js/blob/master/src/js/component.js#L691)

---

### options( obj )
> Deep merge of options objects
>
> Whenever a property is an object on both options objects
> the two properties will be merged using vjs.obj.deepMerge.
>
> This is used for merging options for child components. We
> want it to be easy to override individual options on a child
> component without having to rewrite all the other default options.
>
>     Parent.prototype.options_ = {
>       children: {
>         'childOne': { 'foo': 'bar', 'asdf': 'fdsa' },
>         'childTwo': {},
>         'childThree': {}
>       }
>     }
>     newOptions = {
>       children: {
>         'childOne': { 'foo': 'baz', 'abc': '123' }
>         'childTwo': null,
>         'childFour': {}
>       }
>     }
>
>     this.options(newOptions);
>
> RESULT
>
>     {
>       children: {
>         'childOne': { 'foo': 'baz', 'asdf': 'fdsa', 'abc': '123' },
>         'childTwo': null, // Disabled. Won't be initialized.
>         'childThree': {},
>         'childFour': {}
>       }
>     }

##### PARAMETERS:
* __obj__ `Object` Object of new option values

##### RETURNS:
* `Object` A NEW object of this.options_ and obj merged

_inherited from_: [src/js/component.js#L179](https://github.com/videojs/video.js/blob/master/src/js/component.js#L179)

---

### player()
> Return the component's player

##### RETURNS:
* `vjs.Player`

_inherited from_: [src/js/component.js#L126](https://github.com/videojs/video.js/blob/master/src/js/component.js#L126)

---

### ready( fn )
> Bind a listener to the component's ready state
>
> Different from event listeners in that if the ready event has already happened
> it will trigger the function immediately.

##### PARAMETERS:
* __fn__ `Function` Ready listener

##### RETURNS:
* `vjs.Component`

_inherited from_: [src/js/component.js#L769](https://github.com/videojs/video.js/blob/master/src/js/component.js#L769)

---

### removeChild( component )
> Remove a child component from this component's list of children, and the
> child component's element from this component's element

##### PARAMETERS:
* __component__ `vjs.Component` Component to remove

_inherited from_: [src/js/component.js#L420](https://github.com/videojs/video.js/blob/master/src/js/component.js#L420)

---

### removeClass( classToRemove )
> Remove a CSS class name from the component's element

##### PARAMETERS:
* __classToRemove__ `String` Classname to remove

##### RETURNS:
* `vjs.Component`

_inherited from_: [src/js/component.js#L837](https://github.com/videojs/video.js/blob/master/src/js/component.js#L837)

---

### removeControlsListeners()
> Remove the listeners used for click and tap controls. This is needed for
> toggling to controls disabled, where a tap/touch should do nothing.

_inherited from_: [src/js/media/media.js#L123](https://github.com/videojs/video.js/blob/master/src/js/media/media.js#L123)

---

### setInterval( fn, interval )
> Creates an interval and sets up disposal automatically.

##### PARAMETERS:
* __fn__ `Function` The function to run every N seconds.
* __interval__ `Number` Number of ms to delay before executing specified function.

##### RETURNS:
* `Number` Returns the interval ID

_inherited from_: [src/js/component.js#L1198](https://github.com/videojs/video.js/blob/master/src/js/component.js#L1198)

---

### setPoster()
> Provide a default setPoster method for techs
>
> Poster support for techs should be optional, so we don't want techs to
> break if they don't have a way to set a poster.

_inherited from_: [src/js/media/media.js#L260](https://github.com/videojs/video.js/blob/master/src/js/media/media.js#L260)

---

### setTimeout( fn, timeout )
> Creates timeout and sets up disposal automatically.

##### PARAMETERS:
* __fn__ `Function` The function to run after the timeout.
* __timeout__ `Number` Number of ms to delay before executing specified function.

##### RETURNS:
* `Number` Returns the timeout ID

_inherited from_: [src/js/component.js#L1158](https://github.com/videojs/video.js/blob/master/src/js/component.js#L1158)

---

### show()
> Show the component element if hidden

##### RETURNS:
* `vjs.Component`

_inherited from_: [src/js/component.js#L847](https://github.com/videojs/video.js/blob/master/src/js/component.js#L847)

---

### trigger( event )
> Trigger an event on an element
>
>     myComponent.trigger('eventName');
>     myComponent.trigger({'type':'eventName'});

##### PARAMETERS:
* __event__ `Event|Object|String` A string (the type) or an event object with a type attribute

##### RETURNS:
* `vjs.Component` self

_inherited from_: [src/js/component.js#L724](https://github.com/videojs/video.js/blob/master/src/js/component.js#L724)

---

### triggerReady()
> Trigger the ready listeners

##### RETURNS:
* `vjs.Component`

_inherited from_: [src/js/component.js#L788](https://github.com/videojs/video.js/blob/master/src/js/component.js#L788)

---

### width( [num], skipListeners )
> Set or get the width of the component (CSS values)
>
> Setting the video tag dimension values only works with values in pixels.
> Percent values will not work.
> Some percents can be used, but width()/height() will return the number + %,
> not the actual computed width/height.

##### PARAMETERS:
* __num__ `Number|String` _(OPTIONAL)_ Optional width number
* __skipListeners__ `Boolean` Skip the 'resize' event trigger

##### RETURNS:
* `vjs.Component` This component, when setting the width
* `Number|String` The width, when getting

_inherited from_: [src/js/component.js#L910](https://github.com/videojs/video.js/blob/master/src/js/component.js#L910)

---

## EVENTS

### resize `EVENT`
> Fired when the width and/or height of the component changes
>>>>>>> 3569a97c

_defined in_: [src/js/media/html5.js#L552](https://github.com/videojs/video.js/blob/master/src/js/media/html5.js#L552)

---

## UNDEFINED

### nativeSourceHandler `STATIC`
> The default native source handler.
> This simply passes the source to the video element. Nothing fancy.

##### PARAMETERS:
* __source__ `Object` The source object
* __tech__ `vjs.Html5` The instance of the HTML5 tech

_defined in_: [src/js/media/html5.js#L472](https://github.com/videojs/video.js/blob/master/src/js/media/html5.js#L472)

---
<|MERGE_RESOLUTION|>--- conflicted
+++ resolved
@@ -25,66 +25,6 @@
 
 ## METHODS
 
-<<<<<<< HEAD
-=======
-### addChild( child, [options] )
-> Adds a child component inside this component
->
->     myComponent.el();
->     // -> <div class='my-component'></div>
->     myComonent.children();
->     // [empty array]
->
->     var myButton = myComponent.addChild('MyButton');
->     // -> <div class='my-component'><div class="my-button">myButton<div></div>
->     // -> myButton === myComonent.children()[0];
->
-> Pass in options for child constructors and options for children of the child
->
->     var myButton = myComponent.addChild('MyButton', {
->       text: 'Press Me',
->       children: {
->         buttonChildExample: {
->           buttonChildOption: true
->         }
->       }
->     });
-
-##### PARAMETERS:
-* __child__ `String|vjs.Component` The class name or instance of a child to add
-* __options__ `Object` _(OPTIONAL)_ Options, including options to be passed to children of the child.
-
-##### RETURNS:
-* `vjs.Component` The child component (created by this process if a string was used)
-
-_inherited from_: [src/js/component.js#L362](https://github.com/videojs/video.js/blob/master/src/js/component.js#L362)
-
----
-
-### addClass( classToAdd )
-> Add a CSS class name to the component's element
-
-##### PARAMETERS:
-* __classToAdd__ `String` Classname to add
-
-##### RETURNS:
-* `vjs.Component`
-
-_inherited from_: [src/js/component.js#L826](https://github.com/videojs/video.js/blob/master/src/js/component.js#L826)
-
----
-
-### buildCSSClass()
-> Allows sub components to stack CSS class names
-
-##### RETURNS:
-* `String` The constructed class name
-
-_inherited from_: [src/js/component.js#L536](https://github.com/videojs/video.js/blob/master/src/js/component.js#L536)
-
----
-
->>>>>>> 3569a97c
 ### canControlPlaybackRate() `STATIC`
 > Check if playbackRate is supported in this browser/device.
 
@@ -118,70 +58,6 @@
 
 ---
 
-<<<<<<< HEAD
-=======
-### initChildren()
-> Add and initialize default child components from options
->
->     // when an instance of MyComponent is created, all children in options
->     // will be added to the instance by their name strings and options
->     MyComponent.prototype.options_.children = {
->       myChildComponent: {
->         myChildOption: true
->       }
->     }
->
->     // Or when creating the component
->     var myComp = new MyComponent(player, {
->       children: {
->         myChildComponent: {
->           myChildOption: true
->         }
->       }
->     });
->
-> The children option can also be an Array of child names or
-> child options objects (that also include a 'name' key).
->
->     var myComp = new MyComponent(player, {
->       children: [
->         'button',
->         {
->           name: 'button',
->           someOtherOption: true
->         }
->       ]
->     });
-
-_inherited from_: [src/js/component.js#L481](https://github.com/videojs/video.js/blob/master/src/js/component.js#L481)
-
----
-
-### initControlsListeners()
-> Set up click and touch listeners for the playback element
-> On desktops, a click on the video itself will toggle playback,
-> on a mobile device a click on the video toggles controls.
-> (toggling controls is done by toggling the user state between active and
-> inactive)
->
-> A tap can signal that a user has become active, or has become inactive
-> e.g. a quick tap on an iPhone movie should reveal the controls. Another
-> quick tap should hide them again (signaling the user is in an inactive
-> viewing state)
->
-> In addition to this, we still want the user to be considered inactive after
-> a few seconds of inactivity.
->
-> Note: the only part of iOS interaction we can't mimic with this setup
-> is a touch and hold on the video element counting as activity in order to
-> keep the controls showing, but that shouldn't be an issue. A touch and hold on
-> any controls will still keep the user active
-
-_inherited from_: [src/js/media/media.js#L55](https://github.com/videojs/video.js/blob/master/src/js/media/media.js#L55)
-
----
-
->>>>>>> 3569a97c
 ### isSupported() `STATIC`
 > Check if HTML5 video is supported by this browser/device
 
@@ -192,337 +68,11 @@
 
 ---
 
-<<<<<<< HEAD
 ### supportsNativeTextTracks() `STATIC`
 > Check to see if native text tracks are supported by this browser/device
 
-##### RETURNS: 
-* `Boolean` 
-=======
-### name()
-> Get the component's name. The name is often used to reference the component.
->
->     var name = myComponent.name();
-
 ##### RETURNS:
-* `String`
-
-_inherited from_: [src/js/component.js#L277](https://github.com/videojs/video.js/blob/master/src/js/component.js#L277)
-
----
-
-### off( [first], [second], [third] )
-> Remove an event listener from this component's element
->
->     myComponent.off('eventType', myFunc);
->
-> If myFunc is excluded, ALL listeners for the event type will be removed.
-> If eventType is excluded, ALL listeners will be removed from the component.
->
-> Alternatively you can use `off` to remove listeners that were added to other
-> elements or components using `myComponent.on(otherComponent...`.
-> In this case both the event type and listener function are REQUIRED.
->
->     myComponent.off(otherElement, 'eventType', myFunc);
->     myComponent.off(otherComponent, 'eventType', myFunc);
-
-##### PARAMETERS:
-* __first__ `String|vjs.Component` _(OPTIONAL)_ The event type or other component
-* __second__ `Function|String` _(OPTIONAL)_ The listener function or event type
-* __third__ `Function` _(OPTIONAL)_ The listener for other component
-
-##### RETURNS:
-* `vjs.Component`
-
-_inherited from_: [src/js/component.js#L646](https://github.com/videojs/video.js/blob/master/src/js/component.js#L646)
-
----
-
-### on( first, second, third )
-> Add an event listener to this component's element
->
->     var myFunc = function(){
->       var myComponent = this;
->       // Do something when the event is fired
->     };
->
->     myComponent.on('eventType', myFunc);
->
-> The context of myFunc will be myComponent unless previously bound.
->
-> Alternatively, you can add a listener to another element or component.
->
->     myComponent.on(otherElement, 'eventName', myFunc);
->     myComponent.on(otherComponent, 'eventName', myFunc);
->
-> The benefit of using this over `vjs.on(otherElement, 'eventName', myFunc)`
-> and `otherComponent.on('eventName', myFunc)` is that this way the listeners
-> will be automatically cleaned up when either component is disposed.
-> It will also bind myComponent as the context of myFunc.
->
-> **NOTE**: When using this on elements in the page other than window
-> and document (both permanent), if you remove the element from the DOM
-> you need to call `vjs.trigger(el, 'dispose')` on it to clean up
-> references to it and allow the browser to garbage collect it.
-
-##### PARAMETERS:
-* __first__ `String|vjs.Component` The event type or other component
-* __second__ `Function|String` The event handler or event type
-* __third__ `Function` The event handler
-
-##### RETURNS:
-* `vjs.Component` self
-
-_inherited from_: [src/js/component.js#L577](https://github.com/videojs/video.js/blob/master/src/js/component.js#L577)
-
----
-
-### onClick( event )
-> Handle a click on the media element. By default will play/pause the media.
-
-##### PARAMETERS:
-* __event__
-
-_inherited from_: [src/js/media/media.js#L139](https://github.com/videojs/video.js/blob/master/src/js/media/media.js#L139)
-
----
-
-### onTap()
-> Handle a tap on the media element. By default it will toggle the user
-> activity state, which hides and shows the controls.
-
-_inherited from_: [src/js/media/media.js#L159](https://github.com/videojs/video.js/blob/master/src/js/media/media.js#L159)
-
----
-
-### one( first, second, [third] )
-> Add an event listener to be triggered only once and then removed
->
->     myComponent.one('eventName', myFunc);
->
-> Alternatively you can add a listener to another element or component
-> that will be triggered only once.
->
->     myComponent.one(otherElement, 'eventName', myFunc);
->     myComponent.one(otherComponent, 'eventName', myFunc);
-
-##### PARAMETERS:
-* __first__ `String|vjs.Component` The event type or other component
-* __second__ `Function|String` The listener function or event type
-* __third__ `Function` _(OPTIONAL)_ The listener function for other component
-
-##### RETURNS:
-* `vjs.Component`
-
-_inherited from_: [src/js/component.js#L691](https://github.com/videojs/video.js/blob/master/src/js/component.js#L691)
-
----
-
-### options( obj )
-> Deep merge of options objects
->
-> Whenever a property is an object on both options objects
-> the two properties will be merged using vjs.obj.deepMerge.
->
-> This is used for merging options for child components. We
-> want it to be easy to override individual options on a child
-> component without having to rewrite all the other default options.
->
->     Parent.prototype.options_ = {
->       children: {
->         'childOne': { 'foo': 'bar', 'asdf': 'fdsa' },
->         'childTwo': {},
->         'childThree': {}
->       }
->     }
->     newOptions = {
->       children: {
->         'childOne': { 'foo': 'baz', 'abc': '123' }
->         'childTwo': null,
->         'childFour': {}
->       }
->     }
->
->     this.options(newOptions);
->
-> RESULT
->
->     {
->       children: {
->         'childOne': { 'foo': 'baz', 'asdf': 'fdsa', 'abc': '123' },
->         'childTwo': null, // Disabled. Won't be initialized.
->         'childThree': {},
->         'childFour': {}
->       }
->     }
-
-##### PARAMETERS:
-* __obj__ `Object` Object of new option values
-
-##### RETURNS:
-* `Object` A NEW object of this.options_ and obj merged
-
-_inherited from_: [src/js/component.js#L179](https://github.com/videojs/video.js/blob/master/src/js/component.js#L179)
-
----
-
-### player()
-> Return the component's player
-
-##### RETURNS:
-* `vjs.Player`
-
-_inherited from_: [src/js/component.js#L126](https://github.com/videojs/video.js/blob/master/src/js/component.js#L126)
-
----
-
-### ready( fn )
-> Bind a listener to the component's ready state
->
-> Different from event listeners in that if the ready event has already happened
-> it will trigger the function immediately.
-
-##### PARAMETERS:
-* __fn__ `Function` Ready listener
-
-##### RETURNS:
-* `vjs.Component`
-
-_inherited from_: [src/js/component.js#L769](https://github.com/videojs/video.js/blob/master/src/js/component.js#L769)
-
----
-
-### removeChild( component )
-> Remove a child component from this component's list of children, and the
-> child component's element from this component's element
-
-##### PARAMETERS:
-* __component__ `vjs.Component` Component to remove
-
-_inherited from_: [src/js/component.js#L420](https://github.com/videojs/video.js/blob/master/src/js/component.js#L420)
-
----
-
-### removeClass( classToRemove )
-> Remove a CSS class name from the component's element
-
-##### PARAMETERS:
-* __classToRemove__ `String` Classname to remove
-
-##### RETURNS:
-* `vjs.Component`
-
-_inherited from_: [src/js/component.js#L837](https://github.com/videojs/video.js/blob/master/src/js/component.js#L837)
-
----
-
-### removeControlsListeners()
-> Remove the listeners used for click and tap controls. This is needed for
-> toggling to controls disabled, where a tap/touch should do nothing.
-
-_inherited from_: [src/js/media/media.js#L123](https://github.com/videojs/video.js/blob/master/src/js/media/media.js#L123)
-
----
-
-### setInterval( fn, interval )
-> Creates an interval and sets up disposal automatically.
-
-##### PARAMETERS:
-* __fn__ `Function` The function to run every N seconds.
-* __interval__ `Number` Number of ms to delay before executing specified function.
-
-##### RETURNS:
-* `Number` Returns the interval ID
-
-_inherited from_: [src/js/component.js#L1198](https://github.com/videojs/video.js/blob/master/src/js/component.js#L1198)
-
----
-
-### setPoster()
-> Provide a default setPoster method for techs
->
-> Poster support for techs should be optional, so we don't want techs to
-> break if they don't have a way to set a poster.
-
-_inherited from_: [src/js/media/media.js#L260](https://github.com/videojs/video.js/blob/master/src/js/media/media.js#L260)
-
----
-
-### setTimeout( fn, timeout )
-> Creates timeout and sets up disposal automatically.
-
-##### PARAMETERS:
-* __fn__ `Function` The function to run after the timeout.
-* __timeout__ `Number` Number of ms to delay before executing specified function.
-
-##### RETURNS:
-* `Number` Returns the timeout ID
-
-_inherited from_: [src/js/component.js#L1158](https://github.com/videojs/video.js/blob/master/src/js/component.js#L1158)
-
----
-
-### show()
-> Show the component element if hidden
-
-##### RETURNS:
-* `vjs.Component`
-
-_inherited from_: [src/js/component.js#L847](https://github.com/videojs/video.js/blob/master/src/js/component.js#L847)
-
----
-
-### trigger( event )
-> Trigger an event on an element
->
->     myComponent.trigger('eventName');
->     myComponent.trigger({'type':'eventName'});
-
-##### PARAMETERS:
-* __event__ `Event|Object|String` A string (the type) or an event object with a type attribute
-
-##### RETURNS:
-* `vjs.Component` self
-
-_inherited from_: [src/js/component.js#L724](https://github.com/videojs/video.js/blob/master/src/js/component.js#L724)
-
----
-
-### triggerReady()
-> Trigger the ready listeners
-
-##### RETURNS:
-* `vjs.Component`
-
-_inherited from_: [src/js/component.js#L788](https://github.com/videojs/video.js/blob/master/src/js/component.js#L788)
-
----
-
-### width( [num], skipListeners )
-> Set or get the width of the component (CSS values)
->
-> Setting the video tag dimension values only works with values in pixels.
-> Percent values will not work.
-> Some percents can be used, but width()/height() will return the number + %,
-> not the actual computed width/height.
-
-##### PARAMETERS:
-* __num__ `Number|String` _(OPTIONAL)_ Optional width number
-* __skipListeners__ `Boolean` Skip the 'resize' event trigger
-
-##### RETURNS:
-* `vjs.Component` This component, when setting the width
-* `Number|String` The width, when getting
-
-_inherited from_: [src/js/component.js#L910](https://github.com/videojs/video.js/blob/master/src/js/component.js#L910)
-
----
-
-## EVENTS
-
-### resize `EVENT`
-> Fired when the width and/or height of the component changes
->>>>>>> 3569a97c
+* `Boolean`
 
 _defined in_: [src/js/media/html5.js#L552](https://github.com/videojs/video.js/blob/master/src/js/media/html5.js#L552)
 

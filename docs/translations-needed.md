# Translations needed

The currently available translations are in the lang dir. This table shows the completeness of those translations. Anything not listed does not exist yet, so go ahead and create it by copying `en.json`.

If you add or update a translation run `npm run docs:lang` to update the list and include this modified doc in the pull request.

## Progress Bar Translations

The progress bar has a translation with a few token replacements.
They key is `progress bar timing: currentTime={1} duration={2}` and the default English value is `{1} of {2}`.
This default value is hardcoded as a default to the localize method in the SeekBar component.

## Status of translations

<!-- START langtable -->

| Language file           | Missing translations                                                                |
| ----------------------- | ----------------------------------------------------------------------------------- |
| ar.json (missing 2)     | Skip backward {1} seconds                                                           |
|                         | Skip forward {1} seconds                                                            |
| ba.json (missing 70)    | Audio Player                                                                        |
|                         | Video Player                                                                        |
|                         | Replay                                                                              |
|                         | Seek to live, currently behind live                                                 |
|                         | Seek to live, currently playing live                                                |
|                         | Progress Bar                                                                        |
|                         | progress bar timing: currentTime={1} duration={2}                                   |
|                         | Descriptions                                                                        |
|                         | descriptions off                                                                    |
|                         | Audio Track                                                                         |
|                         | Volume Level                                                                        |
|                         | The media is encrypted and we do not have the keys to decrypt it.                   |
|                         | Play Video                                                                          |
|                         | Close                                                                               |
|                         | Close Modal Dialog                                                                  |
|                         | Modal Window                                                                        |
|                         | This is a modal window                                                              |
|                         | This modal can be closed by pressing the Escape key or activating the close button. |
|                         | , opens captions settings dialog                                                    |
|                         | , opens subtitles settings dialog                                                   |
|                         | , opens descriptions settings dialog                                                |
|                         | , selected                                                                          |
|                         | captions settings                                                                   |
|                         | subtitles settings                                                                  |
|                         | descriptions settings                                                               |
|                         | Text                                                                                |
|                         | White                                                                               |
|                         | Black                                                                               |
|                         | Red                                                                                 |
|                         | Green                                                                               |
|                         | Blue                                                                                |
|                         | Yellow                                                                              |
|                         | Magenta                                                                             |
|                         | Cyan                                                                                |
|                         | Background                                                                          |
|                         | Window                                                                              |
|                         | Transparent                                                                         |
|                         | Semi-Transparent                                                                    |
|                         | Opaque                                                                              |
|                         | Font Size                                                                           |
|                         | Text Edge Style                                                                     |
|                         | None                                                                                |
|                         | Raised                                                                              |
|                         | Depressed                                                                           |
|                         | Uniform                                                                             |
|                         | Dropshadow                                                                          |
|                         | Font Family                                                                         |
|                         | Proportional Sans-Serif                                                             |
|                         | Monospace Sans-Serif                                                                |
|                         | Proportional Serif                                                                  |
|                         | Monospace Serif                                                                     |
|                         | Casual                                                                              |
|                         | Script                                                                              |
|                         | Small Caps                                                                          |
|                         | Reset                                                                               |
|                         | restore all settings to the default values                                          |
|                         | Done                                                                                |
|                         | Caption Settings Dialog                                                             |
|                         | Beginning of dialog window. Escape will cancel and close the window.                |
|                         | End of dialog window.                                                               |
|                         | {1} is loading.                                                                     |
|                         | Exit Picture-in-Picture                                                             |
|                         | Picture-in-Picture                                                                  |
|                         | No content                                                                          |
|                         | Color                                                                               |
|                         | Opacity                                                                             |
|                         | Text Background                                                                     |
|                         | Caption Area Background                                                             |
|                         | Skip backward {1} seconds                                                           |
|                         | Skip forward {1} seconds                                                            |
| bg.json (missing 70)    | Audio Player                                                                        |
|                         | Video Player                                                                        |
|                         | Replay                                                                              |
|                         | Seek to live, currently behind live                                                 |
|                         | Seek to live, currently playing live                                                |
|                         | Progress Bar                                                                        |
|                         | progress bar timing: currentTime={1} duration={2}                                   |
|                         | Descriptions                                                                        |
|                         | descriptions off                                                                    |
|                         | Audio Track                                                                         |
|                         | Volume Level                                                                        |
|                         | The media is encrypted and we do not have the keys to decrypt it.                   |
|                         | Play Video                                                                          |
|                         | Close                                                                               |
|                         | Close Modal Dialog                                                                  |
|                         | Modal Window                                                                        |
|                         | This is a modal window                                                              |
|                         | This modal can be closed by pressing the Escape key or activating the close button. |
|                         | , opens captions settings dialog                                                    |
|                         | , opens subtitles settings dialog                                                   |
|                         | , opens descriptions settings dialog                                                |
|                         | , selected                                                                          |
|                         | captions settings                                                                   |
|                         | subtitles settings                                                                  |
|                         | descriptions settings                                                               |
|                         | Text                                                                                |
|                         | White                                                                               |
|                         | Black                                                                               |
|                         | Red                                                                                 |
|                         | Green                                                                               |
|                         | Blue                                                                                |
|                         | Yellow                                                                              |
|                         | Magenta                                                                             |
|                         | Cyan                                                                                |
|                         | Background                                                                          |
|                         | Window                                                                              |
|                         | Transparent                                                                         |
|                         | Semi-Transparent                                                                    |
|                         | Opaque                                                                              |
|                         | Font Size                                                                           |
|                         | Text Edge Style                                                                     |
|                         | None                                                                                |
|                         | Raised                                                                              |
|                         | Depressed                                                                           |
|                         | Uniform                                                                             |
|                         | Dropshadow                                                                          |
|                         | Font Family                                                                         |
|                         | Proportional Sans-Serif                                                             |
|                         | Monospace Sans-Serif                                                                |
|                         | Proportional Serif                                                                  |
|                         | Monospace Serif                                                                     |
|                         | Casual                                                                              |
|                         | Script                                                                              |
|                         | Small Caps                                                                          |
|                         | Reset                                                                               |
|                         | restore all settings to the default values                                          |
|                         | Done                                                                                |
|                         | Caption Settings Dialog                                                             |
|                         | Beginning of dialog window. Escape will cancel and close the window.                |
|                         | End of dialog window.                                                               |
|                         | {1} is loading.                                                                     |
|                         | Exit Picture-in-Picture                                                             |
|                         | Picture-in-Picture                                                                  |
|                         | No content                                                                          |
|                         | Color                                                                               |
|                         | Opacity                                                                             |
|                         | Text Background                                                                     |
|                         | Caption Area Background                                                             |
|                         | Skip backward {1} seconds                                                           |
|                         | Skip forward {1} seconds                                                            |
| bn.json (missing 7)     | Exit Fullscreen                                                                     |
|                         | Color                                                                               |
|                         | Opacity                                                                             |
|                         | Text Background                                                                     |
|                         | Caption Area Background                                                             |
|                         | Skip backward {1} seconds                                                           |
|                         | Skip forward {1} seconds                                                            |
| ca.json (missing 70)    | Audio Player                                                                        |
|                         | Video Player                                                                        |
|                         | Replay                                                                              |
|                         | Seek to live, currently behind live                                                 |
|                         | Seek to live, currently playing live                                                |
|                         | Progress Bar                                                                        |
|                         | progress bar timing: currentTime={1} duration={2}                                   |
|                         | Descriptions                                                                        |
|                         | descriptions off                                                                    |
|                         | Audio Track                                                                         |
|                         | Volume Level                                                                        |
|                         | The media is encrypted and we do not have the keys to decrypt it.                   |
|                         | Play Video                                                                          |
|                         | Close                                                                               |
|                         | Close Modal Dialog                                                                  |
|                         | Modal Window                                                                        |
|                         | This is a modal window                                                              |
|                         | This modal can be closed by pressing the Escape key or activating the close button. |
|                         | , opens captions settings dialog                                                    |
|                         | , opens subtitles settings dialog                                                   |
|                         | , opens descriptions settings dialog                                                |
|                         | , selected                                                                          |
|                         | captions settings                                                                   |
|                         | subtitles settings                                                                  |
|                         | descriptions settings                                                               |
|                         | Text                                                                                |
|                         | White                                                                               |
|                         | Black                                                                               |
|                         | Red                                                                                 |
|                         | Green                                                                               |
|                         | Blue                                                                                |
|                         | Yellow                                                                              |
|                         | Magenta                                                                             |
|                         | Cyan                                                                                |
|                         | Background                                                                          |
|                         | Window                                                                              |
|                         | Transparent                                                                         |
|                         | Semi-Transparent                                                                    |
|                         | Opaque                                                                              |
|                         | Font Size                                                                           |
|                         | Text Edge Style                                                                     |
|                         | None                                                                                |
|                         | Raised                                                                              |
|                         | Depressed                                                                           |
|                         | Uniform                                                                             |
|                         | Dropshadow                                                                          |
|                         | Font Family                                                                         |
|                         | Proportional Sans-Serif                                                             |
|                         | Monospace Sans-Serif                                                                |
|                         | Proportional Serif                                                                  |
|                         | Monospace Serif                                                                     |
|                         | Casual                                                                              |
|                         | Script                                                                              |
|                         | Small Caps                                                                          |
|                         | Reset                                                                               |
|                         | restore all settings to the default values                                          |
|                         | Done                                                                                |
|                         | Caption Settings Dialog                                                             |
|                         | Beginning of dialog window. Escape will cancel and close the window.                |
|                         | End of dialog window.                                                               |
|                         | {1} is loading.                                                                     |
|                         | Exit Picture-in-Picture                                                             |
|                         | Picture-in-Picture                                                                  |
|                         | No content                                                                          |
|                         | Color                                                                               |
|                         | Opacity                                                                             |
|                         | Text Background                                                                     |
|                         | Caption Area Background                                                             |
|                         | Skip backward {1} seconds                                                           |
|                         | Skip forward {1} seconds                                                            |
| cs.json (missing 11)    | Seek to live, currently behind live                                                 |
|                         | Seek to live, currently playing live                                                |
|                         | Exit Picture-in-Picture                                                             |
|                         | Picture-in-Picture                                                                  |
|                         | No content                                                                          |
|                         | Color                                                                               |
|                         | Opacity                                                                             |
|                         | Text Background                                                                     |
|                         | Caption Area Background                                                             |
|                         | Skip backward {1} seconds                                                           |
|                         | Skip forward {1} seconds                                                            |
| cy.json (missing 11)    | Seek to live, currently behind live                                                 |
|                         | Seek to live, currently playing live                                                |
|                         | Exit Picture-in-Picture                                                             |
|                         | Picture-in-Picture                                                                  |
|                         | No content                                                                          |
|                         | Color                                                                               |
|                         | Opacity                                                                             |
|                         | Text Background                                                                     |
|                         | Caption Area Background                                                             |
|                         | Skip backward {1} seconds                                                           |
|                         | Skip forward {1} seconds                                                            |
| da.json (missing 70)    | Audio Player                                                                        |
|                         | Video Player                                                                        |
|                         | Replay                                                                              |
|                         | Seek to live, currently behind live                                                 |
|                         | Seek to live, currently playing live                                                |
|                         | Progress Bar                                                                        |
|                         | progress bar timing: currentTime={1} duration={2}                                   |
|                         | Descriptions                                                                        |
|                         | descriptions off                                                                    |
|                         | Audio Track                                                                         |
|                         | Volume Level                                                                        |
|                         | The media is encrypted and we do not have the keys to decrypt it.                   |
|                         | Play Video                                                                          |
|                         | Close                                                                               |
|                         | Close Modal Dialog                                                                  |
|                         | Modal Window                                                                        |
|                         | This is a modal window                                                              |
|                         | This modal can be closed by pressing the Escape key or activating the close button. |
|                         | , opens captions settings dialog                                                    |
|                         | , opens subtitles settings dialog                                                   |
|                         | , opens descriptions settings dialog                                                |
|                         | , selected                                                                          |
|                         | captions settings                                                                   |
|                         | subtitles settings                                                                  |
|                         | descriptions settings                                                               |
|                         | Text                                                                                |
|                         | White                                                                               |
|                         | Black                                                                               |
|                         | Red                                                                                 |
|                         | Green                                                                               |
|                         | Blue                                                                                |
|                         | Yellow                                                                              |
|                         | Magenta                                                                             |
|                         | Cyan                                                                                |
|                         | Background                                                                          |
|                         | Window                                                                              |
|                         | Transparent                                                                         |
|                         | Semi-Transparent                                                                    |
|                         | Opaque                                                                              |
|                         | Font Size                                                                           |
|                         | Text Edge Style                                                                     |
|                         | None                                                                                |
|                         | Raised                                                                              |
|                         | Depressed                                                                           |
|                         | Uniform                                                                             |
|                         | Dropshadow                                                                          |
|                         | Font Family                                                                         |
|                         | Proportional Sans-Serif                                                             |
|                         | Monospace Sans-Serif                                                                |
|                         | Proportional Serif                                                                  |
|                         | Monospace Serif                                                                     |
|                         | Casual                                                                              |
|                         | Script                                                                              |
|                         | Small Caps                                                                          |
|                         | Reset                                                                               |
|                         | restore all settings to the default values                                          |
|                         | Done                                                                                |
|                         | Caption Settings Dialog                                                             |
|                         | Beginning of dialog window. Escape will cancel and close the window.                |
|                         | End of dialog window.                                                               |
|                         | {1} is loading.                                                                     |
|                         | Exit Picture-in-Picture                                                             |
|                         | Picture-in-Picture                                                                  |
|                         | No content                                                                          |
|                         | Color                                                                               |
|                         | Opacity                                                                             |
|                         | Text Background                                                                     |
|                         | Caption Area Background                                                             |
|                         | Skip backward {1} seconds                                                           |
|                         | Skip forward {1} seconds                                                            |
| de.json (missing 2)     | Skip backward {1} seconds                                                           |
|                         | Skip forward {1} seconds                                                            |
| el.json (missing 56)    | Audio Player                                                                        |
|                         | Video Player                                                                        |
|                         | Replay                                                                              |
|                         | Seek to live, currently behind live                                                 |
|                         | Seek to live, currently playing live                                                |
|                         | Progress Bar                                                                        |
|                         | progress bar timing: currentTime={1} duration={2}                                   |
|                         | Volume Level                                                                        |
|                         | captions settings                                                                   |
|                         | subtitles settings                                                                  |
|                         | descriptions settings                                                               |
|                         | Text                                                                                |
|                         | White                                                                               |
|                         | Black                                                                               |
|                         | Red                                                                                 |
|                         | Green                                                                               |
|                         | Blue                                                                                |
|                         | Yellow                                                                              |
|                         | Magenta                                                                             |
|                         | Cyan                                                                                |
|                         | Background                                                                          |
|                         | Window                                                                              |
|                         | Transparent                                                                         |
|                         | Semi-Transparent                                                                    |
|                         | Opaque                                                                              |
|                         | Font Size                                                                           |
|                         | Text Edge Style                                                                     |
|                         | None                                                                                |
|                         | Raised                                                                              |
|                         | Depressed                                                                           |
|                         | Uniform                                                                             |
|                         | Dropshadow                                                                          |
|                         | Font Family                                                                         |
|                         | Proportional Sans-Serif                                                             |
|                         | Monospace Sans-Serif                                                                |
|                         | Proportional Serif                                                                  |
|                         | Monospace Serif                                                                     |
|                         | Casual                                                                              |
|                         | Script                                                                              |
|                         | Small Caps                                                                          |
|                         | Reset                                                                               |
|                         | restore all settings to the default values                                          |
|                         | Done                                                                                |
|                         | Caption Settings Dialog                                                             |
|                         | Beginning of dialog window. Escape will cancel and close the window.                |
|                         | End of dialog window.                                                               |
|                         | {1} is loading.                                                                     |
|                         | Exit Picture-in-Picture                                                             |
|                         | Picture-in-Picture                                                                  |
|                         | No content                                                                          |
|                         | Color                                                                               |
|                         | Opacity                                                                             |
|                         | Text Background                                                                     |
|                         | Caption Area Background                                                             |
<<<<<<< HEAD
|                         | Skip backward {1} seconds                                                           |
|                         | Skip forward {1} seconds                                                            |
| es.json (missing 2)     | Skip backward {1} seconds                                                           |
|                         | Skip forward {1} seconds                                                            |
| et.json (missing 7)     | No content                                                                          |
=======
| en-GB.json (has 1)      | Needs manual checking. Can safely use most default strings. 
| es.json (Complete)      |                                                                                     |
| et.json (missing 5)     | No content                                                                          |
>>>>>>> 0a471753
|                         | Color                                                                               |
|                         | Opacity                                                                             |
|                         | Text Background                                                                     |
|                         | Caption Area Background                                                             |
|                         | Skip backward {1} seconds                                                           |
|                         | Skip forward {1} seconds                                                            |
| eu.json (missing 7)     | No content                                                                          |
|                         | Color                                                                               |
|                         | Opacity                                                                             |
|                         | Text Background                                                                     |
|                         | Caption Area Background                                                             |
|                         | Skip backward {1} seconds                                                           |
|                         | Skip forward {1} seconds                                                            |
| fa.json (missing 7)     | No content                                                                          |
|                         | Color                                                                               |
|                         | Opacity                                                                             |
|                         | Text Background                                                                     |
|                         | Caption Area Background                                                             |
|                         | Skip backward {1} seconds                                                           |
|                         | Skip forward {1} seconds                                                            |
| fi.json (missing 70)    | Audio Player                                                                        |
|                         | Video Player                                                                        |
|                         | Replay                                                                              |
|                         | Seek to live, currently behind live                                                 |
|                         | Seek to live, currently playing live                                                |
|                         | Progress Bar                                                                        |
|                         | progress bar timing: currentTime={1} duration={2}                                   |
|                         | Descriptions                                                                        |
|                         | descriptions off                                                                    |
|                         | Audio Track                                                                         |
|                         | Volume Level                                                                        |
|                         | The media is encrypted and we do not have the keys to decrypt it.                   |
|                         | Play Video                                                                          |
|                         | Close                                                                               |
|                         | Close Modal Dialog                                                                  |
|                         | Modal Window                                                                        |
|                         | This is a modal window                                                              |
|                         | This modal can be closed by pressing the Escape key or activating the close button. |
|                         | , opens captions settings dialog                                                    |
|                         | , opens subtitles settings dialog                                                   |
|                         | , opens descriptions settings dialog                                                |
|                         | , selected                                                                          |
|                         | captions settings                                                                   |
|                         | subtitles settings                                                                  |
|                         | descriptions settings                                                               |
|                         | Text                                                                                |
|                         | White                                                                               |
|                         | Black                                                                               |
|                         | Red                                                                                 |
|                         | Green                                                                               |
|                         | Blue                                                                                |
|                         | Yellow                                                                              |
|                         | Magenta                                                                             |
|                         | Cyan                                                                                |
|                         | Background                                                                          |
|                         | Window                                                                              |
|                         | Transparent                                                                         |
|                         | Semi-Transparent                                                                    |
|                         | Opaque                                                                              |
|                         | Font Size                                                                           |
|                         | Text Edge Style                                                                     |
|                         | None                                                                                |
|                         | Raised                                                                              |
|                         | Depressed                                                                           |
|                         | Uniform                                                                             |
|                         | Dropshadow                                                                          |
|                         | Font Family                                                                         |
|                         | Proportional Sans-Serif                                                             |
|                         | Monospace Sans-Serif                                                                |
|                         | Proportional Serif                                                                  |
|                         | Monospace Serif                                                                     |
|                         | Casual                                                                              |
|                         | Script                                                                              |
|                         | Small Caps                                                                          |
|                         | Reset                                                                               |
|                         | restore all settings to the default values                                          |
|                         | Done                                                                                |
|                         | Caption Settings Dialog                                                             |
|                         | Beginning of dialog window. Escape will cancel and close the window.                |
|                         | End of dialog window.                                                               |
|                         | {1} is loading.                                                                     |
|                         | Exit Picture-in-Picture                                                             |
|                         | Picture-in-Picture                                                                  |
|                         | No content                                                                          |
|                         | Color                                                                               |
|                         | Opacity                                                                             |
|                         | Text Background                                                                     |
|                         | Caption Area Background                                                             |
|                         | Skip backward {1} seconds                                                           |
|                         | Skip forward {1} seconds                                                            |
| fr.json (missing 2)     | Skip backward {1} seconds                                                           |
|                         | Skip forward {1} seconds                                                            |
| gd.json (missing 9)     | Exit Picture-in-Picture                                                             |
|                         | Picture-in-Picture                                                                  |
|                         | No content                                                                          |
|                         | Color                                                                               |
|                         | Opacity                                                                             |
|                         | Text Background                                                                     |
|                         | Caption Area Background                                                             |
|                         | Skip backward {1} seconds                                                           |
|                         | Skip forward {1} seconds                                                            |
| gl.json (missing 9)     | Exit Picture-in-Picture                                                             |
|                         | Picture-in-Picture                                                                  |
|                         | No content                                                                          |
|                         | Color                                                                               |
|                         | Opacity                                                                             |
|                         | Text Background                                                                     |
|                         | Caption Area Background                                                             |
|                         | Skip backward {1} seconds                                                           |
|                         | Skip forward {1} seconds                                                            |
| he.json (missing 12)    | Seek to live, currently behind live                                                 |
|                         | Seek to live, currently playing live                                                |
|                         | {1} is loading.                                                                     |
|                         | Exit Picture-in-Picture                                                             |
|                         | Picture-in-Picture                                                                  |
|                         | No content                                                                          |
|                         | Color                                                                               |
|                         | Opacity                                                                             |
|                         | Text Background                                                                     |
|                         | Caption Area Background                                                             |
|                         | Skip backward {1} seconds                                                           |
|                         | Skip forward {1} seconds                                                            |
| hi.json (missing 7)     | No content                                                                          |
|                         | Color                                                                               |
|                         | Opacity                                                                             |
|                         | Text Background                                                                     |
|                         | Caption Area Background                                                             |
|                         | Skip backward {1} seconds                                                           |
|                         | Skip forward {1} seconds                                                            |
| hr.json (missing 70)    | Audio Player                                                                        |
|                         | Video Player                                                                        |
|                         | Replay                                                                              |
|                         | Seek to live, currently behind live                                                 |
|                         | Seek to live, currently playing live                                                |
|                         | Progress Bar                                                                        |
|                         | progress bar timing: currentTime={1} duration={2}                                   |
|                         | Descriptions                                                                        |
|                         | descriptions off                                                                    |
|                         | Audio Track                                                                         |
|                         | Volume Level                                                                        |
|                         | The media is encrypted and we do not have the keys to decrypt it.                   |
|                         | Play Video                                                                          |
|                         | Close                                                                               |
|                         | Close Modal Dialog                                                                  |
|                         | Modal Window                                                                        |
|                         | This is a modal window                                                              |
|                         | This modal can be closed by pressing the Escape key or activating the close button. |
|                         | , opens captions settings dialog                                                    |
|                         | , opens subtitles settings dialog                                                   |
|                         | , opens descriptions settings dialog                                                |
|                         | , selected                                                                          |
|                         | captions settings                                                                   |
|                         | subtitles settings                                                                  |
|                         | descriptions settings                                                               |
|                         | Text                                                                                |
|                         | White                                                                               |
|                         | Black                                                                               |
|                         | Red                                                                                 |
|                         | Green                                                                               |
|                         | Blue                                                                                |
|                         | Yellow                                                                              |
|                         | Magenta                                                                             |
|                         | Cyan                                                                                |
|                         | Background                                                                          |
|                         | Window                                                                              |
|                         | Transparent                                                                         |
|                         | Semi-Transparent                                                                    |
|                         | Opaque                                                                              |
|                         | Font Size                                                                           |
|                         | Text Edge Style                                                                     |
|                         | None                                                                                |
|                         | Raised                                                                              |
|                         | Depressed                                                                           |
|                         | Uniform                                                                             |
|                         | Dropshadow                                                                          |
|                         | Font Family                                                                         |
|                         | Proportional Sans-Serif                                                             |
|                         | Monospace Sans-Serif                                                                |
|                         | Proportional Serif                                                                  |
|                         | Monospace Serif                                                                     |
|                         | Casual                                                                              |
|                         | Script                                                                              |
|                         | Small Caps                                                                          |
|                         | Reset                                                                               |
|                         | restore all settings to the default values                                          |
|                         | Done                                                                                |
|                         | Caption Settings Dialog                                                             |
|                         | Beginning of dialog window. Escape will cancel and close the window.                |
|                         | End of dialog window.                                                               |
|                         | {1} is loading.                                                                     |
|                         | Exit Picture-in-Picture                                                             |
|                         | Picture-in-Picture                                                                  |
|                         | No content                                                                          |
|                         | Color                                                                               |
|                         | Opacity                                                                             |
|                         | Text Background                                                                     |
|                         | Caption Area Background                                                             |
|                         | Skip backward {1} seconds                                                           |
|                         | Skip forward {1} seconds                                                            |
| hu.json (missing 7)     | No content                                                                          |
|                         | Color                                                                               |
|                         | Opacity                                                                             |
|                         | Text Background                                                                     |
|                         | Caption Area Background                                                             |
|                         | Skip backward {1} seconds                                                           |
|                         | Skip forward {1} seconds                                                            |
| it.json (missing 9)     | Seek to live, currently behind live                                                 |
|                         | Seek to live, currently playing live                                                |
|                         | Raised                                                                              |
|                         | Depressed                                                                           |
|                         | Casual                                                                              |
|                         | Script                                                                              |
|                         | No content                                                                          |
|                         | Skip backward {1} seconds                                                           |
|                         | Skip forward {1} seconds                                                            |
| ja.json (missing 2)     | Skip backward {1} seconds                                                           |
|                         | Skip forward {1} seconds                                                            |
| ko.json (missing 2)     | Skip backward {1} seconds                                                           |
|                         | Skip forward {1} seconds                                                            |
| lv.json (missing 7)     | No content                                                                          |
|                         | Color                                                                               |
|                         | Opacity                                                                             |
|                         | Text Background                                                                     |
|                         | Caption Area Background                                                             |
|                         | Skip backward {1} seconds                                                           |
|                         | Skip forward {1} seconds                                                            |
| nb.json (missing 9)     | Exit Picture-in-Picture                                                             |
|                         | Picture-in-Picture                                                                  |
|                         | No content                                                                          |
|                         | Color                                                                               |
|                         | Opacity                                                                             |
|                         | Text Background                                                                     |
|                         | Caption Area Background                                                             |
|                         | Skip backward {1} seconds                                                           |
|                         | Skip forward {1} seconds                                                            |
| nl.json (missing 12)    | Seek to live, currently behind live                                                 |
|                         | Seek to live, currently playing live                                                |
|                         | {1} is loading.                                                                     |
|                         | Exit Picture-in-Picture                                                             |
|                         | Picture-in-Picture                                                                  |
|                         | No content                                                                          |
|                         | Color                                                                               |
|                         | Opacity                                                                             |
|                         | Text Background                                                                     |
|                         | Caption Area Background                                                             |
|                         | Skip backward {1} seconds                                                           |
|                         | Skip forward {1} seconds                                                            |
| nn.json (missing 9)     | Exit Picture-in-Picture                                                             |
|                         | Picture-in-Picture                                                                  |
|                         | No content                                                                          |
|                         | Color                                                                               |
|                         | Opacity                                                                             |
|                         | Text Background                                                                     |
|                         | Caption Area Background                                                             |
|                         | Skip backward {1} seconds                                                           |
|                         | Skip forward {1} seconds                                                            |
| oc.json (missing 6)     | Color                                                                               |
|                         | Opacity                                                                             |
|                         | Text Background                                                                     |
|                         | Caption Area Background                                                             |
|                         | Skip backward {1} seconds                                                           |
|                         | Skip forward {1} seconds                                                            |
| pl.json (missing 6)     | Color                                                                               |
|                         | Opacity                                                                             |
|                         | Text Background                                                                     |
|                         | Caption Area Background                                                             |
|                         | Skip backward {1} seconds                                                           |
|                         | Skip forward {1} seconds                                                            |
| pt-BR.json (missing 9)  | Seek to live, currently behind live                                                 |
|                         | Seek to live, currently playing live                                                |
|                         | No content                                                                          |
|                         | Color                                                                               |
|                         | Opacity                                                                             |
|                         | Text Background                                                                     |
|                         | Caption Area Background                                                             |
|                         | Skip backward {1} seconds                                                           |
|                         | Skip forward {1} seconds                                                            |
| pt-PT.json (missing 55) | Audio Player                                                                        |
|                         | Video Player                                                                        |
|                         | Seek to live, currently behind live                                                 |
|                         | Seek to live, currently playing live                                                |
|                         | Progress Bar                                                                        |
|                         | progress bar timing: currentTime={1} duration={2}                                   |
|                         | Volume Level                                                                        |
|                         | captions settings                                                                   |
|                         | subtitles settings                                                                  |
|                         | descriptions settings                                                               |
|                         | Text                                                                                |
|                         | White                                                                               |
|                         | Black                                                                               |
|                         | Red                                                                                 |
|                         | Green                                                                               |
|                         | Blue                                                                                |
|                         | Yellow                                                                              |
|                         | Magenta                                                                             |
|                         | Cyan                                                                                |
|                         | Background                                                                          |
|                         | Window                                                                              |
|                         | Transparent                                                                         |
|                         | Semi-Transparent                                                                    |
|                         | Opaque                                                                              |
|                         | Font Size                                                                           |
|                         | Text Edge Style                                                                     |
|                         | None                                                                                |
|                         | Raised                                                                              |
|                         | Depressed                                                                           |
|                         | Uniform                                                                             |
|                         | Dropshadow                                                                          |
|                         | Font Family                                                                         |
|                         | Proportional Sans-Serif                                                             |
|                         | Monospace Sans-Serif                                                                |
|                         | Proportional Serif                                                                  |
|                         | Monospace Serif                                                                     |
|                         | Casual                                                                              |
|                         | Script                                                                              |
|                         | Small Caps                                                                          |
|                         | Reset                                                                               |
|                         | restore all settings to the default values                                          |
|                         | Done                                                                                |
|                         | Caption Settings Dialog                                                             |
|                         | Beginning of dialog window. Escape will cancel and close the window.                |
|                         | End of dialog window.                                                               |
|                         | {1} is loading.                                                                     |
|                         | Exit Picture-in-Picture                                                             |
|                         | Picture-in-Picture                                                                  |
|                         | No content                                                                          |
|                         | Color                                                                               |
|                         | Opacity                                                                             |
|                         | Text Background                                                                     |
|                         | Caption Area Background                                                             |
|                         | Skip backward {1} seconds                                                           |
|                         | Skip forward {1} seconds                                                            |
| ro.json (missing 7)     | No content                                                                          |
|                         | Color                                                                               |
|                         | Opacity                                                                             |
|                         | Text Background                                                                     |
|                         | Caption Area Background                                                             |
|                         | Skip backward {1} seconds                                                           |
|                         | Skip forward {1} seconds                                                            |
| ru.json (missing 7)     | No content                                                                          |
|                         | Color                                                                               |
|                         | Opacity                                                                             |
|                         | Text Background                                                                     |
|                         | Caption Area Background                                                             |
|                         | Skip backward {1} seconds                                                           |
|                         | Skip forward {1} seconds                                                            |
| sk.json (missing 11)    | Seek to live, currently behind live                                                 |
|                         | Seek to live, currently playing live                                                |
|                         | Exit Picture-in-Picture                                                             |
|                         | Picture-in-Picture                                                                  |
|                         | No content                                                                          |
|                         | Color                                                                               |
|                         | Opacity                                                                             |
|                         | Text Background                                                                     |
|                         | Caption Area Background                                                             |
|                         | Skip backward {1} seconds                                                           |
|                         | Skip forward {1} seconds                                                            |
| sl.json (missing 13)    | Proportional Sans-Serif                                                             |
|                         | Monospace Sans-Serif                                                                |
|                         | Proportional Serif                                                                  |
|                         | Monospace Serif                                                                     |
|                         | Casual                                                                              |
|                         | Script                                                                              |
|                         | No content                                                                          |
|                         | Color                                                                               |
|                         | Opacity                                                                             |
|                         | Text Background                                                                     |
|                         | Caption Area Background                                                             |
|                         | Skip backward {1} seconds                                                           |
|                         | Skip forward {1} seconds                                                            |
| sr.json (missing 70)    | Audio Player                                                                        |
|                         | Video Player                                                                        |
|                         | Replay                                                                              |
|                         | Seek to live, currently behind live                                                 |
|                         | Seek to live, currently playing live                                                |
|                         | Progress Bar                                                                        |
|                         | progress bar timing: currentTime={1} duration={2}                                   |
|                         | Descriptions                                                                        |
|                         | descriptions off                                                                    |
|                         | Audio Track                                                                         |
|                         | Volume Level                                                                        |
|                         | The media is encrypted and we do not have the keys to decrypt it.                   |
|                         | Play Video                                                                          |
|                         | Close                                                                               |
|                         | Close Modal Dialog                                                                  |
|                         | Modal Window                                                                        |
|                         | This is a modal window                                                              |
|                         | This modal can be closed by pressing the Escape key or activating the close button. |
|                         | , opens captions settings dialog                                                    |
|                         | , opens subtitles settings dialog                                                   |
|                         | , opens descriptions settings dialog                                                |
|                         | , selected                                                                          |
|                         | captions settings                                                                   |
|                         | subtitles settings                                                                  |
|                         | descriptions settings                                                               |
|                         | Text                                                                                |
|                         | White                                                                               |
|                         | Black                                                                               |
|                         | Red                                                                                 |
|                         | Green                                                                               |
|                         | Blue                                                                                |
|                         | Yellow                                                                              |
|                         | Magenta                                                                             |
|                         | Cyan                                                                                |
|                         | Background                                                                          |
|                         | Window                                                                              |
|                         | Transparent                                                                         |
|                         | Semi-Transparent                                                                    |
|                         | Opaque                                                                              |
|                         | Font Size                                                                           |
|                         | Text Edge Style                                                                     |
|                         | None                                                                                |
|                         | Raised                                                                              |
|                         | Depressed                                                                           |
|                         | Uniform                                                                             |
|                         | Dropshadow                                                                          |
|                         | Font Family                                                                         |
|                         | Proportional Sans-Serif                                                             |
|                         | Monospace Sans-Serif                                                                |
|                         | Proportional Serif                                                                  |
|                         | Monospace Serif                                                                     |
|                         | Casual                                                                              |
|                         | Script                                                                              |
|                         | Small Caps                                                                          |
|                         | Reset                                                                               |
|                         | restore all settings to the default values                                          |
|                         | Done                                                                                |
|                         | Caption Settings Dialog                                                             |
|                         | Beginning of dialog window. Escape will cancel and close the window.                |
|                         | End of dialog window.                                                               |
|                         | {1} is loading.                                                                     |
|                         | Exit Picture-in-Picture                                                             |
|                         | Picture-in-Picture                                                                  |
|                         | No content                                                                          |
|                         | Color                                                                               |
|                         | Opacity                                                                             |
|                         | Text Background                                                                     |
|                         | Caption Area Background                                                             |
|                         | Skip backward {1} seconds                                                           |
|                         | Skip forward {1} seconds                                                            |
| sv.json (missing 9)     | Exit Picture-in-Picture                                                             |
|                         | Picture-in-Picture                                                                  |
|                         | No content                                                                          |
|                         | Color                                                                               |
|                         | Opacity                                                                             |
|                         | Text Background                                                                     |
|                         | Caption Area Background                                                             |
|                         | Skip backward {1} seconds                                                           |
|                         | Skip forward {1} seconds                                                            |
| te.json (missing 7)     | No content                                                                          |
|                         | Color                                                                               |
|                         | Opacity                                                                             |
|                         | Text Background                                                                     |
|                         | Caption Area Background                                                             |
|                         | Skip backward {1} seconds                                                           |
|                         | Skip forward {1} seconds                                                            |
| th.json (missing 7)     | No content                                                                          |
|                         | Color                                                                               |
|                         | Opacity                                                                             |
|                         | Text Background                                                                     |
|                         | Caption Area Background                                                             |
<<<<<<< HEAD
|                         | Skip backward {1} seconds                                                           |
|                         | Skip forward {1} seconds                                                            |
| tr.json (missing 6)     | Color                                                                               |
=======
| tr.json (missing 4)     | Color                                                                               |
>>>>>>> 0a471753
|                         | Opacity                                                                             |
|                         | Text Background                                                                     |
|                         | Caption Area Background                                                             |
|                         | Skip backward {1} seconds                                                           |
|                         | Skip forward {1} seconds                                                            |
| uk.json (missing 11)    | Seek to live, currently behind live                                                 |
|                         | Seek to live, currently playing live                                                |
|                         | Exit Picture-in-Picture                                                             |
|                         | Picture-in-Picture                                                                  |
|                         | No content                                                                          |
|                         | Color                                                                               |
|                         | Opacity                                                                             |
|                         | Text Background                                                                     |
|                         | Caption Area Background                                                             |
|                         | Skip backward {1} seconds                                                           |
|                         | Skip forward {1} seconds                                                            |
| vi.json (missing 12)    | Seek to live, currently behind live                                                 |
|                         | Seek to live, currently playing live                                                |
|                         | {1} is loading.                                                                     |
|                         | Exit Picture-in-Picture                                                             |
|                         | Picture-in-Picture                                                                  |
|                         | No content                                                                          |
|                         | Color                                                                               |
|                         | Opacity                                                                             |
|                         | Text Background                                                                     |
|                         | Caption Area Background                                                             |
|                         | Skip backward {1} seconds                                                           |
|                         | Skip forward {1} seconds                                                            |
| zh-CN.json (missing 2)  | Skip backward {1} seconds                                                           |
|                         | Skip forward {1} seconds                                                            |
| zh-TW.json (missing 2)  | Skip backward {1} seconds                                                           |
|                         | Skip forward {1} seconds                                                            |

<!-- END langtable --><|MERGE_RESOLUTION|>--- conflicted
+++ resolved
@@ -383,17 +383,12 @@
 |                         | Opacity                                                                             |
 |                         | Text Background                                                                     |
 |                         | Caption Area Background                                                             |
-<<<<<<< HEAD
-|                         | Skip backward {1} seconds                                                           |
-|                         | Skip forward {1} seconds                                                            |
+|                         | Skip backward {1} seconds                                                           |
+|                         | Skip forward {1} seconds                                                            |
+| en-GB.json (has 1)      | Needs manual checking. Can safely use most default strings.                         |
 | es.json (missing 2)     | Skip backward {1} seconds                                                           |
 |                         | Skip forward {1} seconds                                                            |
 | et.json (missing 7)     | No content                                                                          |
-=======
-| en-GB.json (has 1)      | Needs manual checking. Can safely use most default strings. 
-| es.json (Complete)      |                                                                                     |
-| et.json (missing 5)     | No content                                                                          |
->>>>>>> 0a471753
 |                         | Color                                                                               |
 |                         | Opacity                                                                             |
 |                         | Text Background                                                                     |
@@ -855,13 +850,9 @@
 |                         | Opacity                                                                             |
 |                         | Text Background                                                                     |
 |                         | Caption Area Background                                                             |
-<<<<<<< HEAD
 |                         | Skip backward {1} seconds                                                           |
 |                         | Skip forward {1} seconds                                                            |
 | tr.json (missing 6)     | Color                                                                               |
-=======
-| tr.json (missing 4)     | Color                                                                               |
->>>>>>> 0a471753
 |                         | Opacity                                                                             |
 |                         | Text Background                                                                     |
 |                         | Caption Area Background                                                             |

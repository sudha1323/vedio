--- conflicted
+++ resolved
@@ -403,13 +403,7 @@
 |                         | Exit Picture-in-Picture                                                             |
 |                         | Picture-in-Picture                                                                  |
 |                         | No content                                                                          |
-<<<<<<< HEAD
-| fr.json (missing 3)     | Seek to live, currently behind live                                                 |
-|                         | Seek to live, currently playing live                                                |
-|                         | No content                                                                          |
-=======
 | fr.json (Complete)      |                                                                                     |
->>>>>>> e21d295d
 | gd.json (missing 3)     | Exit Picture-in-Picture                                                             |
 |                         | Picture-in-Picture                                                                  |
 |                         | No content                                                                          |

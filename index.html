<!doctype html>
<html>
<head>
  <meta charset="utf-8">
  <title>Video.js Dev Server</title>
</head>
<body>
  <h2>Navigation</h2>
  <ul>
    <li><a href="test/debug.html">Run unit tests in browser.</a></li>
    <li><a href="docs/api/">view api docs</a></li>
    <li><a href="sandbox/index.html">Simple Demo (also seen below)</a></li>
    <li><a href="sandbox/plugin.html">Plugin Demo</a></li>
    <li><a href="sandbox/responsive.html">Responsive Demo</a></li>
    <li><a href="sandbox/middleware-play.html">Middleware Play Demo</a></li>
    <li><a href="sandbox/icons.html">Icons Demo</a></li>
    <li><a href="sandbox/focus-visible.html">Focus Visible Demo</a></li>
    <li><a href="sandbox/embeds.html">Embeds Demo</a></li>
    <li><a href="sandbox/descriptions.html">Descriptions Demo</a></li>
    <li><a href="sandbox/combined-tracks.html">Combined Tracks Demo</a></li>
    <li><a href="sandbox/live.html">Live Demo</a></li>
    <li><a href="sandbox/liveui.html">LiveUI Demo</a></li>
    <li><a href="sandbox/vertical-volume.html">Vertical Volume Demo</a></li>
    <li><a href="sandbox/language.html">Language Demo</a></li>
    <li><a href="sandbox/load-media.html"><code>loadMedia</code> Demo</a></li>
    <li><a href="sandbox/hls.html">Hls Demo</a></li>
    <li><a href="sandbox/quality-levels.html">QualityLevels Demo</a></li>
    <li><a href="sandbox/autoplay-tests.html">Autoplay Tests</a></li>
    <li><a href="sandbox/noUITitleAttributes.html">noUITitleAttributes Demo</a></li>
<<<<<<< HEAD
    <li><a href="sandbox/docpip.html">Document Picture-In-Picture Demo</a></li>
=======
    <li><a href="sandbox/skip-buttons.html">Skip Buttons demo</a></li>
>>>>>>> 2a99a782
    <li><a href="sandbox/debug.html">Videojs debug build test page</a></li>
  </ul>

  <h2>Simple Demo (in an iframe)</h2>
  <iframe src="sandbox/index.html" width=700 height=500></iframe>
</body>
</html><|MERGE_RESOLUTION|>--- conflicted
+++ resolved
@@ -27,11 +27,8 @@
     <li><a href="sandbox/quality-levels.html">QualityLevels Demo</a></li>
     <li><a href="sandbox/autoplay-tests.html">Autoplay Tests</a></li>
     <li><a href="sandbox/noUITitleAttributes.html">noUITitleAttributes Demo</a></li>
-<<<<<<< HEAD
     <li><a href="sandbox/docpip.html">Document Picture-In-Picture Demo</a></li>
-=======
     <li><a href="sandbox/skip-buttons.html">Skip Buttons demo</a></li>
->>>>>>> 2a99a782
     <li><a href="sandbox/debug.html">Videojs debug build test page</a></li>
   </ul>
 

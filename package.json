{
  "name": "video.js",
  "description": "An HTML5 and Flash video player with a common API and skin for both.",
  "version": "7.5.5",
  "main": "./dist/video.cjs.js",
  "module": "./dist/video.es.js",
  "style": "./dist/video-js.css",
  "copyright": "Copyright Brightcove, Inc. <https://www.brightcove.com/>",
  "license": "Apache-2.0",
  "keywords": [
    "flash",
    "html5",
    "player",
    "video",
    "videojs"
  ],
  "homepage": "https://videojs.com",
  "author": "Steve Heffernan",
  "scripts": {
    "sandbox": "node build/sandbox.js",
    "prestart": "npm-run-all sandbox",
    "start": "npm-run-all -p watch karma-server",
    "clean": "shx rm -rf ./dist ./test/dist ./docs/api",
    "postclean": "shx mkdir -p ./dist/lang ./test/dist",
    "changelog": "conventional-changelog -p videojs -i CHANGELOG.md -s",
    "build": "npm-run-all build-dev minify copy zip",
    "build-dev": "npm-run-all clean lint-errors build:js build:css build:lang build:test",
    "build:test": "npm-run-all build:test:*",
    "build:test:a11y": "shx cp sandbox/descriptions.html.example sandbox/descriptions.test-a11y.html",
    "build:test:browserify": "browserify test/require/browserify.js -o test/dist/browserify.js",
    "build:test:webpack": "webpack --hide-modules test/require/webpack.js test/dist/webpack.js",
    "copy": "npm-run-all copy:*",
    "copy:fonts": "shx cp -R node_modules/videojs-font/fonts dist/font",
    "copy:examples": "shx cp -R docs/examples dist/",
    "build:js": "rollup -c",
    "build:css": "npm-run-all build:css:*",
    "build:css:cdn": "node-sass src/css/vjs-cdn.scss dist/alt/video-js-cdn.css",
    "postbuild:css:cdn": "postcss --verbose --config postcss.config.js -d dist/alt dist/alt/video-js-cdn.css",
    "build:css:default": "node-sass src/css/vjs.scss dist/video-js.css",
    "postbuild:css:default": "postcss --verbose --config postcss.config.js -d dist/ dist/video-js.css",
    "build:lang": "npm-run-all build:lang:*",
    "build:lang:js": "vjslang --dir dist/lang",
    "build:lang:copy": "shx cp -R lang/* dist/lang/",
    "minify": "npm-run-all minify:*",
    "minify:js": "babel-node build/minify.js",
    "minify:css": "npm-run-all minify:css:*",
    "minify:css:cdn": "cleancss dist/alt/video-js-cdn.css -o dist/alt/video-js-cdn.min.css",
    "minify:css:default": "cleancss dist/video-js.css -o dist/video-js.min.css",
    "watch": "npm-run-all -p watch:*",
    "watch:lang": "chokidar --initial 'lang/**/*.json' -c 'npm run build:lang'",
    "watch:rollup": "rollup -c -w --no-progress",
    "watch:css": "npm-run-all -p build:css:default build:css:cdn watch:css:*",
    "watch:css:default": "npm run build:css:default -- --watch 'src/**/**/*.scss'",
    "watch:css:cdn": "npm run build:css:cdn -- --watch 'src/**/**/*.scss'",
    "assets": "node build/assets.js",
    "lint": "vjsstandard",
    "lint-errors": "vjsstandard --errors",
    "karma-server": "karma start test/karma.conf.js --singleRun=false --auto-watch",
    "pretest": "npm run build-dev",
    "test": "npm-run-all -p test:*",
    "test:node-require": "node test/require/node.js",
    "test:a11y": "node build/test-a11y.js",
    "test:unit": "karma start test/karma.conf.js",
    "docs": "npm-run-all clean docs:lint docs:api",
    "docs:api": "jsdoc -c .jsdoc.json",
    "postdocs:api": "node ./build/fix-api-docs.js",
    "docs:lint": "remark -- './{,!(node_modules)/**/}!(CHANGELOG)*.md'",
    "docs:fix": "remark --output -- './{,!(node_modules)/**/}!(CHANGELOG)*.md'",
    "docs:lang": "node build/translations.js",
    "netlify": "babel-node ./build/netlify-docs.js",
    "prepare": "patch-package",
    "prepublishOnly": "run-p build",
    "publish": "node build/gh-release.js",
    "version": "node build/version.js && git add CHANGELOG.md",
    "zip": "cd dist && cross-env bestzip \"./video-js-${npm_package_version}.zip\" * && cd .."
  },
  "repository": {
    "type": "git",
    "url": "https://github.com/videojs/video.js.git"
  },
  "dependencies": {
    "@babel/runtime": "^7.4.5",
    "@videojs/http-streaming": "1.10.3",
    "global": "4.3.2",
    "keycode": "^2.2.0",
    "safe-json-parse": "4.0.0",
    "tsml": "1.0.1",
<<<<<<< HEAD
    "videojs-font": "3.2.0",
    "videojs-vtt.js": "0.14.1",
=======
    "videojs-font": "3.1.1",
    "videojs-vtt.js": "^0.14.1",
>>>>>>> 74fde943
    "xhr": "2.4.0"
  },
  "devDependencies": {
    "@babel/cli": "^7.4.4",
    "@babel/core": "^7.4.5",
    "@babel/node": "^7.4.5",
    "@babel/plugin-transform-runtime": "^7.4.4",
    "@babel/preset-env": "^7.4.5",
    "@babel/register": "^7.4.4",
    "access-sniff": "^3.2.0",
    "autoprefixer": "^9.6.0",
    "babelify": "^10.0.0",
    "bestzip": "^2.1.4",
    "bluebird": "^3.5.5",
    "browserify": "^16.2.3",
    "browserify-istanbul": "^3.0.1",
    "chokidar-cli": "^1.2.2",
    "clean-css-cli": "^4.3.0",
    "cli-table": "^0.3.1",
    "conventional-changelog-cli": "^2.0.21",
    "conventional-changelog-videojs": "^3.0.0",
    "cross-env": "^5.2.0",
    "es5-shim": "^4.5.13",
    "es6-shim": "^0.35.5",
    "filesize": "^4.1.2",
    "gh-release": "^3.5.0",
    "humanize-duration": "^3.18.0",
    "husky": "^1.2.0",
    "jsdoc": "^3.6.2",
    "karma": "^4.1.0",
    "karma-browserify": "^5.3.0",
    "klaw-sync": "^6.0.0",
    "lint-staged": "^8.2.0",
    "markdown-table": "^1.1.3",
    "maxmin": "^2.1.0",
    "minimist": "^1.2.0",
    "node-sass": "^4.12.0",
    "npm-merge-driver-install": "^1.1.1",
    "npm-run-all": "^4.1.5",
    "patch-package": "^6.1.2",
    "postcss-cli": "^6.1.2",
    "proxyquireify": "^3.2.1",
    "qunit": "^2.9.2",
    "remark-cli": "^6.0.1",
    "remark-lint": "^6.0.4",
    "remark-parse": "^6.0.3",
    "remark-stringify": "^6.0.4",
    "remark-toc": "^5.1.1",
    "remark-validate-links": "^8.0.2",
    "replace": "^1.1.0",
    "rollup": "^1.15.1",
    "rollup-plugin-alias": "^1.5.2",
    "rollup-plugin-babel": "^4.0.3",
    "rollup-plugin-commonjs": "^9.3.4",
    "rollup-plugin-ignore": "^1.0.5",
    "rollup-plugin-json": "^3.1.0",
    "rollup-plugin-node-resolve": "^4.2.4",
    "rollup-plugin-progress": "^1.1.1",
    "semver": "^5.7.0",
    "shelljs": "^0.8.3",
    "shx": "^0.3.2",
    "sinon": "^7.3.2",
    "tui-jsdoc-template": "^1.2.2",
    "uglify-js": "^3.6.0",
    "unified": "^7.0.2",
    "videojs-flash": "^2.2.0",
    "videojs-generate-karma-config": "~5.2.0",
    "videojs-languages": "^2.0.0",
    "videojs-standard": "^8.0.3",
    "watchify": "^3.11.1",
    "webpack": "^1.15.0"
  },
  "vjsstandard": {
    "ignore": [
      "**/es5/**",
      "**/build/**",
      "!build/rollup.js",
      "core.js",
      "**/dist/**",
      "**/docs/**",
      "**/lang/**",
      "**/sandbox/**",
      "**/test/api/**",
      "**/test/dist/coverage/**",
      "**/test/karma.conf.js"
    ]
  },
  "greenkeeper": {
    "ignore": [
      "webpack"
    ]
  },
  "husky": {
    "hooks": {
      "pre-commit": "lint-staged"
    }
  },
  "lint-staged": {
    "*.js": [
      "vjsstandard --fix",
      "git add"
    ]
  }
}<|MERGE_RESOLUTION|>--- conflicted
+++ resolved
@@ -85,13 +85,8 @@
     "keycode": "^2.2.0",
     "safe-json-parse": "4.0.0",
     "tsml": "1.0.1",
-<<<<<<< HEAD
     "videojs-font": "3.2.0",
-    "videojs-vtt.js": "0.14.1",
-=======
-    "videojs-font": "3.1.1",
     "videojs-vtt.js": "^0.14.1",
->>>>>>> 74fde943
     "xhr": "2.4.0"
   },
   "devDependencies": {

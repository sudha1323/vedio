{
  "name": "video.js",
  "description": "An HTML5 and Flash video player with a common API and skin for both.",
  "version": "7.2.2",
  "main": "./dist/video.cjs.js",
  "module": "./dist/video.es.js",
  "style": "./dist/video-js.css",
  "copyright": "Copyright Brightcove, Inc. <https://www.brightcove.com/>",
  "license": "Apache-2.0",
  "keywords": [
    "flash",
    "html5",
    "player",
    "video",
    "videojs"
  ],
  "homepage": "https://videojs.com",
  "author": "Steve Heffernan",
  "scripts": {
    "changelog": "conventional-changelog -p videojs -i CHANGELOG.md -s",
    "build": "grunt dist",
    "minify": "babel-node build/minify.js",
    "rollup": "rollup -c",
    "rollup-dev": "rollup -c -w",
    "watch": "npm run rollup-dev",
    "assets": "node build/assets.js",
    "clean": "grunt clean",
    "grunt": "grunt",
    "lint": "vjsstandard",
    "start": "npm-run-all -p start:grunt watch",
    "start:grunt": "grunt dev",
    "test": "grunt test",
    "docs": "npm run docs:lint && npm run docs:api",
    "jsdoc": "jsdoc",
    "predocs:api": "node -e \"var s=require('shelljs'),d=['docs/api'];s.rm('-rf',d);\"",
    "docs:api": "jsdoc -c .jsdoc.json",
    "postdocs:api": "node ./build/fix-api-docs.js",
    "netlify": "babel-node ./build/netlify-docs.js",
    "docs:lint": "remark -- './{,!(node_modules)/**/}!(CHANGELOG)*.md'",
    "docs:fix": "remark --output -- './{,!(node_modules)/**/}!(CHANGELOG)*.md'",
    "babel": "babel src/js -d es5",
    "prepublish": "not-in-install && run-p build || in-install",
    "publish": "node build/gh-release.js",
    "prepush": "npm run lint -- --errors",
    "version": "node build/version.js && git add CHANGELOG.md",
    "autoprefixer": "npm-run-all -p autoprefixer:*",
    "autoprefixer:main": "postcss --verbose --config postcss.config.js -d build/temp build/temp/video-js.css",
    "autoprefixer:cdn": "postcss --verbose --config postcss.config.js -d build/temp/alt build/temp/alt/video-js-cdn.css"
  },
  "repository": {
    "type": "git",
    "url": "https://github.com/videojs/video.js.git"
  },
  "dependencies": {
    "@videojs/http-streaming": "1.2.5",
    "babel-runtime": "^6.9.2",
    "global": "4.3.2",
    "safe-json-parse": "4.0.0",
    "tsml": "1.0.1",
    "videojs-font": "3.0.0",
    "videojs-vtt.js": "0.14.1",
    "xhr": "2.4.0"
  },
  "devDependencies": {
    "aliasify": "^2.1.0",
    "autoprefixer": "^9.0.1",
    "babel-cli": "^6.11.4",
    "babel-plugin-external-helpers": "^6.22.0",
    "babel-plugin-transform-runtime": "^6.9.0",
    "babel-preset-es2015": "^6.14.0",
    "babel-register": "^6.9.0",
    "babelify": "^8.0.0",
    "bluebird": "^3.5.1",
    "browserify-derequire": "^0.9.4",
    "browserify-istanbul": "^2.0.0",
    "bundle-collapser": "^1.2.1",
    "cli-table": "^0.3.1",
    "conventional-changelog-cli": "^2.0.1",
    "conventional-changelog-videojs": "^3.0.0",
    "es5-shim": "^4.5.10",
    "es6-shim": "^0.35.3",
    "filesize": "^3.5.11",
    "gh-release": "^3.2.1",
    "grunt": "^1.0.3",
    "grunt-accessibility": "^6.0.0",
    "grunt-banner": "^0.6.0",
<<<<<<< HEAD
    "grunt-browserify": "^5.3.0",
    "grunt-cli": "~1.2.0",
=======
    "grunt-browserify": "5.2.0",
    "grunt-cli": "~1.3.1",
>>>>>>> 6e6ade03
    "grunt-concurrent": "^2.3.1",
    "grunt-contrib-clean": "^1.0.0",
    "grunt-contrib-concat": "^1.0.1",
    "grunt-contrib-connect": "~1.0.2",
    "grunt-contrib-copy": "^1.0.0",
    "grunt-contrib-cssmin": "~2.2.0",
    "grunt-contrib-watch": "~1.1.0",
    "grunt-coveralls": "^1.0.0",
    "grunt-karma": "^2.0.0",
    "grunt-sass": "^2.0.0",
    "grunt-shell": "^2.0.0",
    "grunt-version": "^1.2.1",
    "grunt-videojs-languages": "0.0.4",
    "grunt-zip": "0.18.1",
    "humanize-duration": "^3.12.1",
    "husky": "^0.14.1",
    "in-publish": "^2.0.0",
    "istanbul": "^0.4.5",
    "jsdoc": "^3.4.2",
    "karma": "^3.0.0",
    "karma-browserify": "^5.3.0",
    "karma-browserstack-launcher": "^1.0.1",
    "karma-chrome-launcher": "^2.0.0",
    "karma-coverage": "^1.1.2",
    "karma-detect-browsers": "^2.2.6",
    "karma-firefox-launcher": "^1.1.0",
    "karma-ie-launcher": "^1.0.0",
    "karma-opera-launcher": "^1.0.0",
    "karma-qunit": "^2.0.1",
    "karma-safari-launcher": "^1.0.0",
    "karma-safaritechpreview-launcher": "0.0.6",
    "karma-sinon": "^1.0.5",
    "klaw-sync": "^4.0.0",
    "load-grunt-tasks": "^4.0.0",
    "lodash": "^4.17.10",
    "markdown-table": "^1.0.0",
    "maxmin": "^2.1.0",
    "minimist": "^1.2.0",
    "npm-run-all": "^4.1.2",
    "postcss-cli": "^6.0.0",
    "proxyquireify": "^3.0.0",
    "qunit": "^2.6.1",
    "remark-cli": "^5.0.0",
    "remark-lint": "^6.0.0",
    "remark-parse": "^5.0.0",
    "remark-stringify": "^5.0.0",
    "remark-toc": "^5.0.0",
    "remark-validate-links": "^7.0.0",
    "replace": "^0.3.0",
    "rollup": "^0.65.0",
    "rollup-plugin-alias": "^1.4.0",
    "rollup-plugin-babel": "^3.0.3",
    "rollup-plugin-commonjs": "^9.1.0",
    "rollup-plugin-filesize": "^4.0.1",
    "rollup-plugin-ignore": "^1.0.3",
    "rollup-plugin-json": "^3.0.0",
    "rollup-plugin-node-resolve": "^3.3.0",
    "rollup-plugin-progress": "^0.4.0",
    "semver": "^5.5.0",
    "shelljs": "^0.8.1",
    "sinon": "^1.16.1",
    "time-grunt": "^1.1.1",
    "tui-jsdoc-template": "^1.1.0",
    "uglify-js": "^3.3.21",
    "unified": "^7.0.0",
    "videojs-flash": "^2.1.0",
    "videojs-standard": "^6.0.1",
    "webpack": "^1.15.0"
  },
  "vjsstandard": {
    "ignore": [
      "**/Gruntfile.js",
      "**/es5/**",
      "**/build/**",
      "!build/rollup.js",
      "core.js",
      "**/dist/**",
      "**/docs/**",
      "**/lang/**",
      "**/sandbox/**",
      "**/test/api/**",
      "**/test/coverage/**",
      "**/test/karma.conf.js"
    ]
  },
  "greenkeeper": {
    "ignore": [
      "sinon",
      "webpack"
    ]
  }
}<|MERGE_RESOLUTION|>--- conflicted
+++ resolved
@@ -84,13 +84,8 @@
     "grunt": "^1.0.3",
     "grunt-accessibility": "^6.0.0",
     "grunt-banner": "^0.6.0",
-<<<<<<< HEAD
     "grunt-browserify": "^5.3.0",
-    "grunt-cli": "~1.2.0",
-=======
-    "grunt-browserify": "5.2.0",
     "grunt-cli": "~1.3.1",
->>>>>>> 6e6ade03
     "grunt-concurrent": "^2.3.1",
     "grunt-contrib-clean": "^1.0.0",
     "grunt-contrib-concat": "^1.0.1",

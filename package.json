{
  "name": "video.js",
  "description": "An HTML5 and Flash video player with a common API and skin for both.",
  "version": "4.11.4",
  "copyright": "Copyright 2014 Brightcove, Inc. https://github.com/videojs/video.js/blob/master/LICENSE",
  "keywords": [
    "videojs",
    "html5",
    "flash",
    "video",
    "player"
  ],
  "homepage": "http://videojs.com",
  "author": "Steve Heffernan",
  "scripts": {
    "test": "grunt test"
  },
  "repository": {
    "type": "git",
    "url": "https://github.com/videojs/video.js.git"
  },
  "main": "./dist/video-js/video.js",
  "dependencies": {
<<<<<<< HEAD
    "videojs-swf": "4.5.2",
    "vtt.js": "git+https://github.com/gkatsev/vtt.js.git#shim-build"
=======
    "videojs-swf": "4.5.3"
>>>>>>> d5bbd80d
  },
  "devDependencies": {
    "calcdeps": "~0.1.7",
    "chg": "~0.1.8",
    "contribflow": "~0.2.0",
    "github": "~0.1.14",
    "grunt": "^0.4.4",
    "grunt-banner": "~0.2.0",
    "grunt-cli": "~0.1.0",
    "grunt-contrib-clean": "~0.4.0a",
    "grunt-contrib-connect": "~0.7.1",
    "grunt-contrib-copy": "~0.3.2",
    "grunt-contrib-cssmin": "~0.6.0",
    "grunt-contrib-jshint": "~0.4.3",
    "grunt-contrib-less": "~0.6.4",
    "grunt-contrib-qunit": "~0.2.1",
    "grunt-contrib-watch": "~0.1.4",
    "grunt-karma": "^0.8.3",
    "grunt-s3": "~0.2.0-alpha",
    "grunt-tagrelease": "~0.3.3",
    "grunt-version": "~0.3.0",
    "grunt-zip": "0.10.2",
    "karma": "^0.12.14",
    "karma-chrome-launcher": "^0.1.3",
    "karma-firefox-launcher": "^0.1.3",
    "karma-ie-launcher": "^0.1.5",
    "karma-opera-launcher": "~0.1.0",
    "karma-phantomjs-launcher": "^0.1.4",
    "karma-qunit": "^0.1.2",
    "karma-safari-launcher": "^0.1.1",
    "karma-sauce-launcher": "^0.2.8",
    "karma-sinon": "^1.0.3",
    "mocha": "~1.8.1",
    "open": "0.0.4",
    "qunitjs": "~1.14.0",
    "semver": "~1.1.4",
    "sinon": "~1.9.1",
    "uglify-js": "~2.3.6",
    "videojs-doc-generator": "0.0.1",
    "grunt-videojs-languages": "0.0.4"
  }
}<|MERGE_RESOLUTION|>--- conflicted
+++ resolved
@@ -21,12 +21,8 @@
   },
   "main": "./dist/video-js/video.js",
   "dependencies": {
-<<<<<<< HEAD
-    "videojs-swf": "4.5.2",
+    "videojs-swf": "4.5.3"
     "vtt.js": "git+https://github.com/gkatsev/vtt.js.git#shim-build"
-=======
-    "videojs-swf": "4.5.3"
->>>>>>> d5bbd80d
   },
   "devDependencies": {
     "calcdeps": "~0.1.7",

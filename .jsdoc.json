--- conflicted
+++ resolved
@@ -58,13 +58,10 @@
       }
     }
   },
-<<<<<<< HEAD
   "plugins": [
-    "plugins/markdown"
+    "plugins/markdown",
+    "build/jsdoc-typeof-plugin"
   ],
-=======
-  "plugins": ["plugins/markdown", "build/jsdoc-typeof-plugin"],
->>>>>>> 2e962536
   "markdown": {
     "tags": [
       "example"

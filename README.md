# Report for Assignment 1

## Project chosen

Name: video.js

URL: https://github.com/videojs/video.js

Number of lines of code and the tool used to count it: 68299

Programming language: JavaScript

## Coverage measurement

### Existing tool
The existing coverage tool that we use for this project is Istanbul. The coverage of this tool has already been implemented in the project and what we have to do is to enable the coverage tool on.

After digging around and getting some basic knowledge and intuition about the project, we figured out the way to enable the test procedure to return the coverage report under the HTML format:

In both rollup.config.js and karma.conf.js files:

This is the initial value of const CI_TEST_TYPE:
![Description of the image](https://github.com/thinhrick0101/demo/blob/main/t%E1%BA%A3i%20xu%E1%BB%91ng%20(1).jpeg)
![Description of the image](https://github.com/thinhrick0101/demo/blob/main/t%E1%BA%A3i%20xu%E1%BB%91ng.jpeg)

In order to enable the report coverage to be returned, we change the value of this constant into the string: ‘coverage’
![Description of the image](https://github.com/thinhrick0101/demo/blob/main/t%E1%BA%A3i%20xu%E1%BB%91ng%20(2).jpeg)
![Description of the image](https://github.com/thinhrick0101/demo/blob/main/t%E1%BA%A3i%20xu%E1%BB%91ng%20(3).jpeg)

After reassigning new value to the const CI_TEST_TYPE, we can simply run the command: 
![Description of the image](https://github.com/thinhrick0101/demo/blob/main/t%E1%BA%A3i%20xu%E1%BB%91ng%20(4).jpeg)


This command starts cleaning all already built folders, then it lints all the source/test files to ensure conventions are maintained. Accordingly, the build of the system runs and all test units are executed.  

This is the coverage report that we received after running all unit tests.
![Description of the image](https://github.com/thinhrick0101/demo/blob/main/t%E1%BA%A3i%20xu%E1%BB%91ng%20(5).jpeg)

### Your own coverage tool

<<<<<<< HEAD
#### Tuan An Hoang
##### Function 1: handleKeyDown() in src/js/button.js

The code before being instrumented:

![handleKeyDown()_button](https://github.com/cukibe123/images/blob/main/handleKeyDown()_button.png)

The code after being instrumented:
![handleKeyDown()_button](https://github.com/cukibe123/images/blob/main/handleKeyDown()_button_instrumented.jpg)

This is the report we obtained after running our own coverage tool:
![coverage_tool](https://github.com/cukibe123/images/blob/main/button_before_new_tests.jpg)

This is the evidence showing that the function is not fully covered in the original coverage report:
![handleKeyDown()_button_evidence](https://github.com/cukibe123/images/blob/main/button_evidence.jpg)


##### Function 2: handleKeyDown() in src/js/clickable-component.js
The code before being instrumented:

![handleKeyDown()_clickable-component](https://github.com/cukibe123/images/blob/main/handleKeyDown()_clickable-component_no_instrument.jpg.png)

The code after being instrumented:
![handleKeyDown()_clickable-component](https://github.com/cukibe123/images/blob/main/handleKeyDown()_clickable-component_instrumented.jpg)

This is the report we obtained after running our own coverage tool:
![coverage_tool](https://github.com/cukibe123/images/blob/main/clickable-component_before_new_test.jpg)

This is the evidence showing that the function is not fully covered in the original coverage report:
![handleKeyDown()_clickable-component_evidence](https://github.com/cukibe123/images/blob/main/clickable-component_evidence.jpg)


### Coverage Improvement
#### Tuan An Hoang
##### Test 1: handleKeyDown()_button
This is the new implemented test case:
![new_test](https://github.com/cukibe123/images/blob/main/button_test.jpg)

This is the old coverage result:

![old_coverage](https://github.com/cukibe123/images/blob/main/button_before_new_tests.jpg)

This is the new coverage result:

![new_coverage](https://github.com/cukibe123/images/blob/main/button_after__new_tests.jpg)

You can see that the first branch now was hit by the test. The branch coverage of this function has increased from 50% (½) to 100% after the creation of this test case. The coverage is improved because the new test case manipulates the input to trigger an event via the “Enter” button, therefore, the first branch statement is passed. 

##### Test 2: handleKeyDown()_clickable-component
This is the new implemented test case:
![new_test](https://github.com/cukibe123/images/blob/main/clickable-component-test.jpg)

This is the old coverage result:

![old_coverage](https://github.com/cukibe123/images/blob/main/clickable-component_before_new_test.jpg)

This is the new coverage result:

![new_coverage](https://github.com/cukibe123/images/blob/main/clickable-component_after_new_test.jpg.png)

You can see that the first branch now was hit by the test. The case is relatively the same with the test case above when in this new test case, we manipulate the data so that it can simulate a trigger event via the "Enter" button.
=======
#### Hieu Nguyen Viet

##### Function 1: handleKeydown() in menu-button.js

The code before the instrumentation:

![keyDownBefore](hieuimgs/keyDownBefore.png)

The code after the instrumentation:

![keyDownAfter](hieuimgs/keyDownAfter.png)

Coverage results:

![logKeyDown](hieuimgs/logKeyDown.PNG)

![coverageResKeyDown](hieuimgs/coverageResKeyDownBe4.png)

##### Function 2: handleSubmenuKeyDown() in menu-button.js

The code before the instrumentation:

![subMenuBefore](hieuimgs/subMenuBefore.png)

The code after the instrumentation:

![subMenuAfter](hieuimgs/subMenuAfter.png)

Coverage results:

![logSubMenu](hieuimgs/logSubMenu.png)

![coverageSubMenu](hieuimgs/coverageSubMenu.png)

## Coverage improvement

### Individual tests

#### Hieu Nguyen Viet

##### <Test 1>

[test/unit/menu.test.js](https://github.com/cukibe123/SEP-Group-46/commit/e9ab648893a67a62dcc9073888fb5aa9e687051d)
Old Coverage Results:

![coverageResKeyDown](hieuimgs/coverageResKeyDownBe4.png)

New Coverage Results:

![coverageResKeyDown](hieuimgs/coverageKeyDownAfter.PNG)

The previous version of the test file did not cover the situation where the ESC or Tab was pressed. What we did was simply add tests in. The function coverage was 0% and we got it up to 85%.

##### <Test 2>

[test/unit/menu.test.js](https://github.com/cukibe123/SEP-Group-46/commit/e9ab648893a67a62dcc9073888fb5aa9e687051d)

Old Coverage Results:

![coverageSubMenu](hieuimgs/coverageSubMenu.png)

New Coverage Results:

![coverageSubMenu](hieuimgs/coverageSubMenuAfter.PNG)

This coverage was basically the same and two tests was included to cover the cases where ESC or Tab is pressed. The coverage went from 0% to 90%.
****

## Statement of individual contributions

<Write what each group member did>
Hieu Nguyen Viet: I looked through the functions and found 2 similar ones to deal with. It was obvious what the problem was when the cases of pressing ESC and TAB was not covered. I took the previous tests that the owners made as examples and went along with it. I wrote down all the branches that was included in the code and created tests for each of those branch.
>>>>>>> e132b317
<|MERGE_RESOLUTION|>--- conflicted
+++ resolved
@@ -38,7 +38,6 @@
 
 ### Your own coverage tool
 
-<<<<<<< HEAD
 #### Tuan An Hoang
 ##### Function 1: handleKeyDown() in src/js/button.js
 
@@ -70,37 +69,6 @@
 This is the evidence showing that the function is not fully covered in the original coverage report:
 ![handleKeyDown()_clickable-component_evidence](https://github.com/cukibe123/images/blob/main/clickable-component_evidence.jpg)
 
-
-### Coverage Improvement
-#### Tuan An Hoang
-##### Test 1: handleKeyDown()_button
-This is the new implemented test case:
-![new_test](https://github.com/cukibe123/images/blob/main/button_test.jpg)
-
-This is the old coverage result:
-
-![old_coverage](https://github.com/cukibe123/images/blob/main/button_before_new_tests.jpg)
-
-This is the new coverage result:
-
-![new_coverage](https://github.com/cukibe123/images/blob/main/button_after__new_tests.jpg)
-
-You can see that the first branch now was hit by the test. The branch coverage of this function has increased from 50% (½) to 100% after the creation of this test case. The coverage is improved because the new test case manipulates the input to trigger an event via the “Enter” button, therefore, the first branch statement is passed. 
-
-##### Test 2: handleKeyDown()_clickable-component
-This is the new implemented test case:
-![new_test](https://github.com/cukibe123/images/blob/main/clickable-component-test.jpg)
-
-This is the old coverage result:
-
-![old_coverage](https://github.com/cukibe123/images/blob/main/clickable-component_before_new_test.jpg)
-
-This is the new coverage result:
-
-![new_coverage](https://github.com/cukibe123/images/blob/main/clickable-component_after_new_test.jpg.png)
-
-You can see that the first branch now was hit by the test. The case is relatively the same with the test case above when in this new test case, we manipulate the data so that it can simulate a trigger event via the "Enter" button.
-=======
 #### Hieu Nguyen Viet
 
 ##### Function 1: handleKeydown() in menu-button.js
@@ -135,9 +103,37 @@
 
 ![coverageSubMenu](hieuimgs/coverageSubMenu.png)
 
-## Coverage improvement
+### Coverage Improvement
 
-### Individual tests
+#### Tuan An Hoang
+
+##### Test 1: handleKeyDown()_button
+This is the new implemented test case:
+![new_test](https://github.com/cukibe123/images/blob/main/button_test.jpg)
+
+This is the old coverage result:
+
+![old_coverage](https://github.com/cukibe123/images/blob/main/button_before_new_tests.jpg)
+
+This is the new coverage result:
+
+![new_coverage](https://github.com/cukibe123/images/blob/main/button_after__new_tests.jpg)
+
+You can see that the first branch now was hit by the test. The branch coverage of this function has increased from 50% (½) to 100% after the creation of this test case. The coverage is improved because the new test case manipulates the input to trigger an event via the “Enter” button, therefore, the first branch statement is passed. 
+
+##### Test 2: handleKeyDown()_clickable-component
+This is the new implemented test case:
+![new_test](https://github.com/cukibe123/images/blob/main/clickable-component-test.jpg)
+
+This is the old coverage result:
+
+![old_coverage](https://github.com/cukibe123/images/blob/main/clickable-component_before_new_test.jpg)
+
+This is the new coverage result:
+
+![new_coverage](https://github.com/cukibe123/images/blob/main/clickable-component_after_new_test.jpg.png)
+
+You can see that the first branch now was hit by the test. The case is relatively the same with the test case above when in this new test case, we manipulate the data so that it can simulate a trigger event via the "Enter" button.
 
 #### Hieu Nguyen Viet
 
@@ -172,5 +168,4 @@
 ## Statement of individual contributions
 
 <Write what each group member did>
-Hieu Nguyen Viet: I looked through the functions and found 2 similar ones to deal with. It was obvious what the problem was when the cases of pressing ESC and TAB was not covered. I took the previous tests that the owners made as examples and went along with it. I wrote down all the branches that was included in the code and created tests for each of those branch.
->>>>>>> e132b317
+Hieu Nguyen Viet: I looked through the functions and found 2 similar ones to deal with. It was obvious what the problem was when the cases of pressing ESC and TAB was not covered. I took the previous tests that the owners made as examples and went along with it. I wrote down all the branches that was included in the code and created tests for each of those branch.
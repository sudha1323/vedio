![Video.js logo][logo]

# [Video.js - HTML5 Video Player][vjs]

[![Build Status][travis-icon]][travis-link]
[![Coverage Status][coveralls-icon]][coveralls-link]
[![Greenkeeper badge](https://badges.greenkeeper.io/videojs/video.js.svg)](https://greenkeeper.io/)
[![Slack Status][slack-icon]][slack-link]

[![NPM][npm-icon]][npm-link]

> Video.js is a web video player built from the ground up for an HTML5 world. It supports HTML5 and Flash video, as well as YouTube and Vimeo (through [plugins][plugins]). It supports video playback on desktops and mobile devices. This project was started mid 2010, and the player is now used on over ~~50,000~~ ~~100,000~~ ~~200,000~~ [400,000 websites][builtwith].

## Table of Contents

* [Quick Start](#quick-start)
* [Contributing](#contributing)
* [Code of Conduct](#code-of-conduct)
* [License](#license)

## Quick Start

Thanks to the awesome folks over at [Fastly][fastly], there's a free, CDN hosted version of Video.js that anyone can use. Add these tags to your document's `<head>`:

```html
<link href="//vjs.zencdn.net/7.0/video-js.min.css" rel="stylesheet">
<script src="//vjs.zencdn.net/7.0/video.min.js"></script>
```

<<<<<<< HEAD
> Video.js version 7's CDN (and newer) builds does not send any data to Google Analytics.
> In older versions of Video.js (6 and earlier), in the `vjs.zencdn.net` CDN-hosted versions we include a [stripped down Google Analytics pixel](https://github.com/videojs/cdn/blob/master/src/analytics.js) that tracks a random sampling (currently 1%) of players loaded from the CDN. This allows us to see (roughly) what browsers are in use in the wild, along with other useful metrics such as OS and device. If you'd like to disable analytics, you can simply include the following global before including Video.js via the free CDN:
=======
> For the latest version of video.js and URLs to use, check out the [Getting Started][getting-started] page on our website.
>
> In the `vjs.zencdn.net` CDN-hosted versions of Video.js we include a [stripped down Google Analytics pixel](https://github.com/videojs/cdn/blob/master/src/analytics.js) that tracks a random sampling (currently 1%) of players loaded from the CDN. This allows us to see (roughly) what browsers are in use in the wild, along with other useful metrics such as OS and device. If you'd like to disable analytics, you can simply include the following global before including Video.js via the free CDN:
>>>>>>> 794cd716
>
> ```html
> <script>window.HELP_IMPROVE_VIDEOJS = false;</script>
> ```
>
> Alternatively, you can include Video.js by getting it from [npm](http://videojs.com/getting-started/#download-npm), downloading from [GitHub releases](https://github.com/videojs/video.js/releases) or by including it via [unpkg](https://unpkg.com) or another JavaScript CDN like CDNjs. These releases _do not_ include Google Analytics tracking at all.
>
> ```html
> <!-- unpkg -->
> <link href="https://unpkg.com/video.js/dist/video-js.css" rel="stylesheet">
> <script src="https://unpkg.com/video.js/dist/video.js"></script>
>
> <!-- cdnjs -->
> <link href="https://cdnjs.cloudflare.com/ajax/libs/video.js/6.7.3/video-js.css" rel="stylesheet">
> <script src="https://cdnjs.cloudflare.com/ajax/libs/video.js/6.7.3/video.js"></script>
> ```

Next, using Video.js is as simple as creating a `<video>` element, but with an additional `data-setup` attribute. At a minimum, this attribute must have a value of `'{}'`, but it can include any Video.js [options][options] - just make sure it contains valid JSON!

```html
<video
    id="my-player"
    class="video-js"
    controls
    preload="auto"
    poster="//vjs.zencdn.net/v/oceans.png"
    data-setup='{}'>
  <source src="//vjs.zencdn.net/v/oceans.mp4" type="video/mp4"></source>
  <source src="//vjs.zencdn.net/v/oceans.webm" type="video/webm"></source>
  <source src="//vjs.zencdn.net/v/oceans.ogv" type="video/ogg"></source>
  <p class="vjs-no-js">
    To view this video please enable JavaScript, and consider upgrading to a
    web browser that
    <a href="http://videojs.com/html5-video-support/" target="_blank">
      supports HTML5 video
    </a>
  </p>
</video>
```

When the page loads, Video.js will find this element and automatically setup a player in its place.

If you don't want to use automatic setup, you can leave off the `data-setup` attribute and initialize a `<video>` element manually using the `videojs` function:

```js
var player = videojs('my-player');
```

The `videojs` function also accepts an `options` object and a callback to be invoked
 when the player is ready:

```js
var options = {};

var player = videojs('my-player', options, function onPlayerReady() {
  videojs.log('Your player is ready!');

  // In this context, `this` is the player that was created by Video.js.
  this.play();

  // How about an event listener?
  this.on('ended', function() {
    videojs.log('Awww...over so soon?!');
  });
});
```

If you're ready to dive in, the [Getting Started][getting-started] page and [documentation][docs] are the best places to go for more information. If you get stuck, head over to our [Slack channel][slack-link]!

## Contributing

Video.js is a free and open source library, and we appreciate any help you're willing to give - whether it's fixing bugs, improving documentation, or suggesting new features. Check out the [contributing guide][contributing] for more!

_Video.js uses [BrowserStack][browserstack] for compatibility testing._

## [Code of Conduct][coc]

Please note that this project is released with a [Contributor Code of Conduct][coc]. By participating in this project you agree to abide by its terms.

## [License][license]

Video.js is [licensed][license] under the Apache License, Version 2.0.

[browserstack]: https://browserstack.com

[builtwith]: https://trends.builtwith.com/media/VideoJS

[contributing]: CONTRIBUTING.md

[coveralls-icon]: https://coveralls.io/repos/github/videojs/video.js/badge.svg?branch=master

[coveralls-link]: https://coveralls.io/github/videojs/video.js?branch=master

[docs]: http://docs.videojs.com

[fastly]: http://www.fastly.com/

[getting-started]: http://videojs.com/getting-started/

[license]: LICENSE

[logo]: http://videojs.com/img/logo.png

[npm-icon]: https://nodei.co/npm/video.js.png?downloads=true&downloadRank=true

[npm-link]: https://nodei.co/npm/video.js/

[options]: docs/guides/options.md

[plugins]: http://videojs.com/plugins/

[slack-icon]: http://slack.videojs.com/badge.svg

[slack-link]: http://slack.videojs.com

[travis-icon]: https://travis-ci.org/videojs/video.js.svg?branch=master

[travis-link]: https://travis-ci.org/videojs/video.js

[vjs]: http://videojs.com

[coc]: CODE_OF_CONDUCT.md<|MERGE_RESOLUTION|>--- conflicted
+++ resolved
@@ -27,14 +27,10 @@
 <script src="//vjs.zencdn.net/7.0/video.min.js"></script>
 ```
 
-<<<<<<< HEAD
+> For the latest version of video.js and URLs to use, check out the [Getting Started][getting-started] page on our website.
+
 > Video.js version 7's CDN (and newer) builds does not send any data to Google Analytics.
 > In older versions of Video.js (6 and earlier), in the `vjs.zencdn.net` CDN-hosted versions we include a [stripped down Google Analytics pixel](https://github.com/videojs/cdn/blob/master/src/analytics.js) that tracks a random sampling (currently 1%) of players loaded from the CDN. This allows us to see (roughly) what browsers are in use in the wild, along with other useful metrics such as OS and device. If you'd like to disable analytics, you can simply include the following global before including Video.js via the free CDN:
-=======
-> For the latest version of video.js and URLs to use, check out the [Getting Started][getting-started] page on our website.
->
-> In the `vjs.zencdn.net` CDN-hosted versions of Video.js we include a [stripped down Google Analytics pixel](https://github.com/videojs/cdn/blob/master/src/analytics.js) that tracks a random sampling (currently 1%) of players loaded from the CDN. This allows us to see (roughly) what browsers are in use in the wild, along with other useful metrics such as OS and device. If you'd like to disable analytics, you can simply include the following global before including Video.js via the free CDN:
->>>>>>> 794cd716
 >
 > ```html
 > <script>window.HELP_IMPROVE_VIDEOJS = false;</script>

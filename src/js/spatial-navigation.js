--- conflicted
+++ resolved
@@ -172,11 +172,7 @@
    */
     function searchForChildrenCandidates(componentsArray) {
       for (const i of componentsArray) {
-<<<<<<< HEAD
-        if (i.hasOwnProperty('el_') && i.getIsFocusable() && i.getIsAvailableToBeFocused(i.el_)) {
-=======
-        if (i.hasOwnProperty('el_') && i.getIsFocusable(i.el()) && i.getIsAvailableToBeFocused(i.el())) {
->>>>>>> 5538a20c
+        if (i.hasOwnProperty('el_') && i.getIsFocusable() && i.getIsAvailableToBeFocused(i.el())) {
           focusableComponents.push(i);
         }
         if (i.hasOwnProperty('children_') && i.children_.length > 0) {
@@ -189,11 +185,7 @@
     player.children_.forEach((value) => {
       if (value.hasOwnProperty('el_')) {
         // If component has required functions 'getIsFocusable' & 'getIsAvailableToBeFocused', is focusable & avilable to be focused.
-<<<<<<< HEAD
-        if (value.getIsFocusable && value.getIsAvailableToBeFocused && value.getIsFocusable() && value.getIsAvailableToBeFocused(value.el_)) {
-=======
-        if (value.getIsFocusable && value.getIsAvailableToBeFocused && value.getIsFocusable(value.el()) && value.getIsAvailableToBeFocused(value.el())) {
->>>>>>> 5538a20c
+        if (value.getIsFocusable && value.getIsAvailableToBeFocused && value.getIsFocusable() && value.getIsAvailableToBeFocused(value.el())) {
           focusableComponents.push(value);
           return;
           // If component has posible children components as candidates.

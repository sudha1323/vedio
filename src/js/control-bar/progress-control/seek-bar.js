--- conflicted
+++ resolved
@@ -15,14 +15,6 @@
 import './play-progress-bar.js';
 import './mouse-time-display.js';
 
-<<<<<<< HEAD
-/**
- * @typedef { import('../../player').default } Player
- * @typedef { import('../../event-target').Event } Event
- */
-
-=======
->>>>>>> 1491d71b
 // The number of seconds the `step*` functions move the timeline.
 const STEP_SECONDS = 5;
 

--- conflicted
+++ resolved
@@ -46,54 +46,8 @@
   }
 
   /**
-<<<<<<< HEAD
-   * Handle the mouse move event on the `MouseTimeDisplay`.
-   *
-   * @param {EventTarget~Event} event
-   *        The `mousemove` event that caused this to event to run.
-   *
-   * @listen mousemove
-   */
-  handleMouseMove(event) {
-    const duration = this.player_.duration();
-    const newTime = this.calculateDistance(event) * duration;
-    const position = event.pageX - Dom.findPosition(this.el().parentNode).left;
-
-    this.update(newTime, position);
-  }
-
-  /**
-   * Update the time and posistion of the `MouseTimeDisplay`.
-   *
-   * @param {number} newTime
-   *        Time to change the `MouseTimeDisplay` to.
-   *
-   * @param {nubmer} position
-   *        Postion from the left of the in pixels.
-   */
-  update(newTime, position) {
-    const time = formatTime(newTime, this.player_.duration());
-
-    this.el().style.left = position + 'px';
-    this.el().setAttribute('data-current-time', time);
-
-    if (this.keepTooltipsInside) {
-      const clampedPosition = this.clampPosition_(position);
-      const difference = position - clampedPosition + 1;
-      const tooltipWidth = parseFloat(computedStyle(this.tooltip, 'width'));
-      const tooltipWidthHalf = tooltipWidth / 2;
-
-      this.tooltip.innerHTML = time;
-      this.tooltip.style.right = `-${tooltipWidthHalf - difference}px`;
-    }
-  }
-
-  /**
-   * Get the mouse pointers x coordinate in pixels.
-=======
    * Enqueues updates to its own DOM as well as the DOM of its
    * {@link TimeTooltip} child.
->>>>>>> 1ba1f5aa
    *
    * @param {Object} seekBarRect
    *        The `ClientRect` for the {@link SeekBar} element.

--- conflicted
+++ resolved
@@ -57,29 +57,9 @@
   handleMouseMove(event) {
     const seekBar = this.getChild('seekBar');
 
-<<<<<<< HEAD
-    if (seekBar) {
-      const mouseTimeDisplay = seekBar.getChild('mouseTimeDisplay');
-      const seekBarEl = seekBar.el();
-      const seekBarRect = Dom.findPosition(seekBarEl);
-      let seekBarPoint = Dom.getPointerPosition(seekBarEl, event).x;
-
-      // The default skin has a gap on either side of the `SeekBar`. This means
-      // that it's possible to trigger this behavior outside the boundaries of
-      // the `SeekBar`. This ensures we stay within it at all times.
-      if (seekBarPoint > 1) {
-        seekBarPoint = 1;
-      } else if (seekBarPoint < 0) {
-        seekBarPoint = 0;
-      }
-
-      if (mouseTimeDisplay) {
-        mouseTimeDisplay.update(seekBarRect, seekBarPoint);
-      }
-=======
+
     if (!seekBar) {
       return;
->>>>>>> c64239f2
     }
 
     const playProgressBar = seekBar.getChild('playProgressBar');

/**
 * @file picture-in-picture-toggle.js
 */
import Button from '../button.js';
import Component from '../component.js';
import document from 'global/document';
import window from 'global/window';

/**
 * Toggle Picture-in-Picture mode
 *
 * @extends Button
 */
class PictureInPictureToggle extends Button {

  /**
   * Creates an instance of this class.
   *
   * @param { import('./player').default } player
   *        The `Player` that this class should be attached to.
   *
   * @param {Object} [options]
   *        The key/value store of player options.
   *
   * @listens Player#enterpictureinpicture
   * @listens Player#leavepictureinpicture
   */
  constructor(player, options) {
    super(player, options);

    this.on(player, ['enterpictureinpicture', 'leavepictureinpicture'], (e) => this.handlePictureInPictureChange(e));
    this.on(player, ['disablepictureinpicturechanged', 'loadedmetadata'], (e) => this.handlePictureInPictureEnabledChange(e));
<<<<<<< HEAD

    this.on(player, ['loadedmetadata', 'audioonlymodechange', 'audiopostermodechange'], () => {
      // This audio detection will not detect HLS or DASH audio-only streams because there was no reliable way to detect them at the time
      const isSourceAudio = player.currentType().substring(0, 5) === 'audio';

      if (isSourceAudio || player.audioPosterMode() || player.audioOnlyMode()) {
        if (player.isInPictureInPicture()) {
          player.exitPictureInPicture();
        }
        this.hide();
      } else {
        this.setIcon('picture-in-picture-enter');
        this.show();
      }

    });
=======
    this.on(player, ['loadedmetadata', 'audioonlymodechange', 'audiopostermodechange'], () => this.handlePictureInPictureAudioModeChange());
>>>>>>> 7e853243

    // TODO: Deactivate button on player emptied event.
    this.disable();
  }

  /**
   * Builds the default DOM `className`.
   *
   * @return {string}
   *         The DOM `className` for this object.
   */
  buildCSSClass() {
    return `vjs-picture-in-picture-control vjs-hidden ${super.buildCSSClass()}`;
  }

  /**
   * Displays or hides the button depending on the audio mode detection.
   * Exits picture-in-picture if it is enabled when switching to audio mode.
   */
  handlePictureInPictureAudioModeChange() {
    // This audio detection will not detect HLS or DASH audio-only streams because there was no reliable way to detect them at the time
    const isSourceAudio = this.player_.currentType().substring(0, 5) === 'audio';
    const isAudioMode =
      isSourceAudio || this.player_.audioPosterMode() || this.player_.audioOnlyMode();

    if (!isAudioMode) {
      this.show();

      return;
    }

    if (this.player_.isInPictureInPicture()) {
      this.player_.exitPictureInPicture();
    }

    this.hide();
  }

  /**
   * Enables or disables button based on availability of a Picture-In-Picture mode.
   *
   * Enabled if
   * - `player.options().enableDocumentPictureInPicture` is true and
   *   window.documentPictureInPicture is available; or
   * - `player.disablePictureInPicture()` is false and
   *   element.requestPictureInPicture is available
   */
  handlePictureInPictureEnabledChange() {
    if (
      (document.pictureInPictureEnabled && this.player_.disablePictureInPicture() === false) ||
      (this.player_.options_.enableDocumentPictureInPicture && 'documentPictureInPicture' in window)
    ) {
      this.enable();
    } else {
      this.disable();
    }
  }

  /**
   * Handles enterpictureinpicture and leavepictureinpicture on the player and change control text accordingly.
   *
   * @param {Event} [event]
   *        The {@link Player#enterpictureinpicture} or {@link Player#leavepictureinpicture} event that caused this function to be
   *        called.
   *
   * @listens Player#enterpictureinpicture
   * @listens Player#leavepictureinpicture
   */
  handlePictureInPictureChange(event) {
    if (this.player_.isInPictureInPicture()) {
      this.setIcon('picture-in-picture-exit');
      this.controlText('Exit Picture-in-Picture');
    } else {
      this.setIcon('picture-in-picture-enter');
      this.controlText('Picture-in-Picture');
    }
    this.handlePictureInPictureEnabledChange();
  }

  /**
   * This gets called when an `PictureInPictureToggle` is "clicked". See
   * {@link ClickableComponent} for more detailed information on what a click can be.
   *
   * @param {Event} [event]
   *        The `keydown`, `tap`, or `click` event that caused this function to be
   *        called.
   *
   * @listens tap
   * @listens click
   */
  handleClick(event) {
    if (!this.player_.isInPictureInPicture()) {
      this.player_.requestPictureInPicture();
    } else {
      this.player_.exitPictureInPicture();
    }
  }

  /**
   * Show the `Component`s element if it is hidden by removing the
   * 'vjs-hidden' class name from it only in browsers that support the Picture-in-Picture API.
   */
  show() {
    // Does not allow to display the pictureInPictureToggle in browsers that do not support the Picture-in-Picture API, e.g. Firefox.
    if (typeof document.exitPictureInPicture !== 'function') {
      return;
    }

    super.show();
  }
}

/**
 * The text that should display over the `PictureInPictureToggle`s controls. Added for localization.
 *
 * @type {string}
 * @protected
 */
PictureInPictureToggle.prototype.controlText_ = 'Picture-in-Picture';

Component.registerComponent('PictureInPictureToggle', PictureInPictureToggle);
export default PictureInPictureToggle;<|MERGE_RESOLUTION|>--- conflicted
+++ resolved
@@ -28,28 +28,11 @@
   constructor(player, options) {
     super(player, options);
 
+    this.setIcon('picture-in-picture-enter');
+
     this.on(player, ['enterpictureinpicture', 'leavepictureinpicture'], (e) => this.handlePictureInPictureChange(e));
     this.on(player, ['disablepictureinpicturechanged', 'loadedmetadata'], (e) => this.handlePictureInPictureEnabledChange(e));
-<<<<<<< HEAD
-
-    this.on(player, ['loadedmetadata', 'audioonlymodechange', 'audiopostermodechange'], () => {
-      // This audio detection will not detect HLS or DASH audio-only streams because there was no reliable way to detect them at the time
-      const isSourceAudio = player.currentType().substring(0, 5) === 'audio';
-
-      if (isSourceAudio || player.audioPosterMode() || player.audioOnlyMode()) {
-        if (player.isInPictureInPicture()) {
-          player.exitPictureInPicture();
-        }
-        this.hide();
-      } else {
-        this.setIcon('picture-in-picture-enter');
-        this.show();
-      }
-
-    });
-=======
     this.on(player, ['loadedmetadata', 'audioonlymodechange', 'audiopostermodechange'], () => this.handlePictureInPictureAudioModeChange());
->>>>>>> 7e853243
 
     // TODO: Deactivate button on player emptied event.
     this.disable();

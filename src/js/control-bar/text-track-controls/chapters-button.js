/**
 * @file chapters-button.js
 */
import TextTrackButton from './text-track-button.js';
import Component from '../../component.js';
import TextTrackMenuItem from './text-track-menu-item.js';
import ChaptersTrackMenuItem from './chapters-track-menu-item.js';
import Menu from '../../menu/menu.js';
import * as Dom from '../../utils/dom.js';
import toTitleCase from '../../utils/to-title-case.js';

/**
 * The button component for toggling and selecting chapters
 * Chapters act much differently than other text tracks
 * Cues are navigation vs. other tracks of alternative languages
 *
 * @param {Object} player  Player object
 * @param {Object=} options Object of option names and values
 * @param {Function=} ready    Ready callback function
 * @extends TextTrackButton
 * @class ChaptersButton
 */
class ChaptersButton extends TextTrackButton {

  constructor(player, options, ready) {
    super(player, options, ready);
    this.el_.setAttribute('aria-label', 'Chapters Menu');
  }

  /**
   * Allow sub components to stack CSS class names
   *
   * @return {String} The constructed class name
   * @method buildCSSClass
   */
  buildCSSClass() {
    return `vjs-chapters-button ${super.buildCSSClass()}`;
  }

<<<<<<< HEAD
  update(event) {
    if (this.track_ === undefined || (event && (event.type === 'addtrack' || event.type === 'removetrack'))) {
      this.setTrack(this.findChaptersTrack());
    }
    super.update();
  }
  
  setTrack(track) {
    if (this.track_ === track) return;

    if (!this.updateHandler_)
      this.updateHandler_ = Fn.bind(this, this.update);
    
    if (this.track_) {
      let remoteTextTrackEl = this.player_.remoteTextTrackEls().getTrackElementByTrack_(this.track_);
      if (remoteTextTrackEl) {
        remoteTextTrackEl.removeEventListener('load', this.updateHandler_);
      }
      this.track_ = null;
    }

    this.track_ = track;

    if (this.track_) {
      this.track_['mode'] = 'hidden';
=======
  /**
   * Create a menu item for each text track
   *
   * @return {Array} Array of menu items
   * @method createItems
   */
  createItems() {
    const items = [];
    const tracks = this.player_.textTracks();
>>>>>>> 95518537

      let remoteTextTrackEl = this.player_.remoteTextTrackEls().getTrackElementByTrack_(this.track_);
      if (remoteTextTrackEl) {
        remoteTextTrackEl.addEventListener('load', this.updateHandler_);
      }
    }
  }

<<<<<<< HEAD
  findChaptersTrack() {
    let tracks = this.player_.textTracks() || [];
    
    for (let i = tracks.length - 1; i >= 0; i--) {
      // We will always choose the last track as our chaptersTrack
      let track = tracks[i];

      if (track['kind'] === this.kind_) {
        return track;
=======
    for (let i = 0; i < tracks.length; i++) {
      const track = tracks[i];

      if (track.kind === this.kind_) {
        items.push(new TextTrackMenuItem(this.player_, {track}));
>>>>>>> 95518537
      }
    }
  }

  getMenuCaption() {
    if (this.track_ && this.track_.label)
      return this.track_.label;
    return this.localize(toTitleCase(this.kind_));
  }

  /**
   * Create menu from chapter track
   *
   * @return {Menu} Menu of chapter buttons
   * @method createMenu
   */
  createMenu() {
<<<<<<< HEAD
    this.options_.title = this.getMenuCaption();
    return super.createMenu();
  }

  /**
   * Create a menu item for each chapter cue
   *
   * @return {Array} Array of menu items
   * @method createItems
   */
  createItems() {
    let items = [];
    if (!this.track_) return items;

    let cues = this.track_['cues'];
    if (!cues) return items;
=======
    const tracks = this.player_.textTracks() || [];
    let chaptersTrack;
    let items = this.items || [];

    for (let i = tracks.length - 1; i >= 0; i--) {

      // We will always choose the last track as our chaptersTrack
      const track = tracks[i];

      if (track.kind === this.kind_) {
        chaptersTrack = track;
>>>>>>> 95518537

    for (let i = 0, l = cues.length; i < l; i++) {
      let cue = cues[i];

<<<<<<< HEAD
      let mi = new ChaptersTrackMenuItem(this.player_, {
        'track': this.track_,
        'cue': cue
      });

      items.push(mi);
    }

    return items;
=======
    let menu = this.menu;

    if (menu === undefined) {
      menu = new Menu(this.player_);

      const title = Dom.createEl('li', {
        className: 'vjs-menu-title',
        innerHTML: toTitleCase(this.kind_),
        tabIndex: -1
      });

      menu.children_.unshift(title);
      Dom.insertElFirst(title, menu.contentEl());
    } else {
      // We will empty out the menu children each time because we want a
      // fresh new menu child list each time
      items.forEach(item => menu.removeChild(item));
      // Empty out the ChaptersButton menu items because we no longer need them
      items = [];
    }

    if (chaptersTrack && (chaptersTrack.cues === null || chaptersTrack.cues === undefined)) {
      chaptersTrack.mode = 'hidden';

      const remoteTextTrackEl = this.player_.remoteTextTrackEls().getTrackElementByTrack_(chaptersTrack);

      if (remoteTextTrackEl) {
        remoteTextTrackEl.addEventListener('load', (event) => this.update());
      }
    }

    if (chaptersTrack && chaptersTrack.cues && chaptersTrack.cues.length > 0) {
      const cues = chaptersTrack.cues;

      for (let i = 0, l = cues.length; i < l; i++) {
        const cue = cues[i];

        const mi = new ChaptersTrackMenuItem(this.player_, {
          cue,
          track: chaptersTrack
        });

        items.push(mi);

        menu.addChild(mi);
      }
    }

    if (items.length > 0) {
      this.show();
    }
    // Assigning the value of items back to this.items for next iteration
    this.items = items;
    return menu;
>>>>>>> 95518537
  }
}

ChaptersButton.prototype.kind_ = 'chapters';
ChaptersButton.prototype.controlText_ = 'Chapters';

Component.registerComponent('ChaptersButton', ChaptersButton);
export default ChaptersButton;<|MERGE_RESOLUTION|>--- conflicted
+++ resolved
@@ -37,7 +37,6 @@
     return `vjs-chapters-button ${super.buildCSSClass()}`;
   }
 
-<<<<<<< HEAD
   update(event) {
     if (this.track_ === undefined || (event && (event.type === 'addtrack' || event.type === 'removetrack'))) {
       this.setTrack(this.findChaptersTrack());
@@ -63,17 +62,6 @@
 
     if (this.track_) {
       this.track_['mode'] = 'hidden';
-=======
-  /**
-   * Create a menu item for each text track
-   *
-   * @return {Array} Array of menu items
-   * @method createItems
-   */
-  createItems() {
-    const items = [];
-    const tracks = this.player_.textTracks();
->>>>>>> 95518537
 
       let remoteTextTrackEl = this.player_.remoteTextTrackEls().getTrackElementByTrack_(this.track_);
       if (remoteTextTrackEl) {
@@ -82,7 +70,6 @@
     }
   }
 
-<<<<<<< HEAD
   findChaptersTrack() {
     let tracks = this.player_.textTracks() || [];
     
@@ -92,13 +79,6 @@
 
       if (track['kind'] === this.kind_) {
         return track;
-=======
-    for (let i = 0; i < tracks.length; i++) {
-      const track = tracks[i];
-
-      if (track.kind === this.kind_) {
-        items.push(new TextTrackMenuItem(this.player_, {track}));
->>>>>>> 95518537
       }
     }
   }
@@ -116,7 +96,6 @@
    * @method createMenu
    */
   createMenu() {
-<<<<<<< HEAD
     this.options_.title = this.getMenuCaption();
     return super.createMenu();
   }
@@ -133,24 +112,10 @@
 
     let cues = this.track_['cues'];
     if (!cues) return items;
-=======
-    const tracks = this.player_.textTracks() || [];
-    let chaptersTrack;
-    let items = this.items || [];
-
-    for (let i = tracks.length - 1; i >= 0; i--) {
-
-      // We will always choose the last track as our chaptersTrack
-      const track = tracks[i];
-
-      if (track.kind === this.kind_) {
-        chaptersTrack = track;
->>>>>>> 95518537
 
     for (let i = 0, l = cues.length; i < l; i++) {
       let cue = cues[i];
 
-<<<<<<< HEAD
       let mi = new ChaptersTrackMenuItem(this.player_, {
         'track': this.track_,
         'cue': cue
@@ -160,62 +125,6 @@
     }
 
     return items;
-=======
-    let menu = this.menu;
-
-    if (menu === undefined) {
-      menu = new Menu(this.player_);
-
-      const title = Dom.createEl('li', {
-        className: 'vjs-menu-title',
-        innerHTML: toTitleCase(this.kind_),
-        tabIndex: -1
-      });
-
-      menu.children_.unshift(title);
-      Dom.insertElFirst(title, menu.contentEl());
-    } else {
-      // We will empty out the menu children each time because we want a
-      // fresh new menu child list each time
-      items.forEach(item => menu.removeChild(item));
-      // Empty out the ChaptersButton menu items because we no longer need them
-      items = [];
-    }
-
-    if (chaptersTrack && (chaptersTrack.cues === null || chaptersTrack.cues === undefined)) {
-      chaptersTrack.mode = 'hidden';
-
-      const remoteTextTrackEl = this.player_.remoteTextTrackEls().getTrackElementByTrack_(chaptersTrack);
-
-      if (remoteTextTrackEl) {
-        remoteTextTrackEl.addEventListener('load', (event) => this.update());
-      }
-    }
-
-    if (chaptersTrack && chaptersTrack.cues && chaptersTrack.cues.length > 0) {
-      const cues = chaptersTrack.cues;
-
-      for (let i = 0, l = cues.length; i < l; i++) {
-        const cue = cues[i];
-
-        const mi = new ChaptersTrackMenuItem(this.player_, {
-          cue,
-          track: chaptersTrack
-        });
-
-        items.push(mi);
-
-        menu.addChild(mi);
-      }
-    }
-
-    if (items.length > 0) {
-      this.show();
-    }
-    // Assigning the value of items back to this.items for next iteration
-    this.items = items;
-    return menu;
->>>>>>> 95518537
   }
 }
 

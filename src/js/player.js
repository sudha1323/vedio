--- conflicted
+++ resolved
@@ -5442,15 +5442,12 @@
   responsive: false,
   audioOnlyMode: false,
   audioPosterMode: false,
-<<<<<<< HEAD
   spatialNavigation: {
     enabled: false,
     horizontalSeek: false
-  }
-=======
+  },
   // Default smooth seeking to false
   enableSmoothSeeking: false
->>>>>>> edb6daf6
 };
 
 TECH_EVENTS_RETRIGGER.forEach(function(event) {

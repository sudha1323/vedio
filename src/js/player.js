/**
 * @file player.js
 */
 // Subclasses Component
import Component from './component.js';

import document from 'global/document';
import window from 'global/window';
import * as Events from './utils/events.js';
import * as Dom from './utils/dom.js';
import * as Fn from './utils/fn.js';
import * as Guid from './utils/guid.js';
import * as browser from './utils/browser.js';
import log from './utils/log.js';
import toTitleCase from './utils/to-title-case.js';
import { createTimeRange } from './utils/time-ranges.js';
import { bufferedPercent } from './utils/buffer.js';
import FullscreenApi from './fullscreen-api.js';
import MediaError from './media-error.js';
import globalOptions from './global-options.js';
import safeParseTuple from 'safe-json-parse/tuple';
import assign from 'object.assign';
import mergeOptions from './utils/merge-options.js';

// Include required child components (importing also registers them)
import MediaLoader from './tech/loader.js';
import PosterImage from './poster-image.js';
import TextTrackDisplay from './tracks/text-track-display.js';
import LoadingSpinner from './loading-spinner.js';
import BigPlayButton from './big-play-button.js';
import ControlBar from './control-bar/control-bar.js';
import ErrorDisplay from './error-display.js';
import TextTrackSettings from './tracks/text-track-settings.js';

// Require html5 tech, at least for disposing the original video tag
import Html5 from './tech/html5.js';

/**
 * An instance of the `Player` class is created when any of the Video.js setup methods are used to initialize a video.
 * ```js
 * var myPlayer = videojs('example_video_1');
 * ```
 * In the following example, the `data-setup` attribute tells the Video.js library to create a player instance when the library is ready.
 * ```html
 * <video id="example_video_1" data-setup='{}' controls>
 *   <source src="my-source.mp4" type="video/mp4">
 * </video>
 * ```
 * After an instance has been created it can be accessed globally using `Video('example_video_1')`.
 *
 * @param {Element} tag        The original video tag used for configuring options
 * @param {Object=} options    Object of option names and values
 * @param {Function=} ready    Ready callback function
 * @extends Component
 * @class Player
 */
class Player extends Component {

  /**
   * player's constructor function
   *
   * @constructs
   * @method init
   * @param {Element} tag        The original video tag used for configuring options
   * @param {Object=} options    Player options
   * @param {Function=} ready    Ready callback function
   */
  constructor(tag, options, ready){
    // Make sure tag ID exists
    tag.id = tag.id || `vjs_video_${Guid.newGUID()}`;

    // Set Options
    // The options argument overrides options set in the video tag
    // which overrides globally set options.
    // This latter part coincides with the load order
    // (tag must exist before Player)
    options = assign(Player.getTagSettings(tag), options);

    // Delay the initialization of children because we need to set up
    // player properties first, and can't use `this` before `super()`
    options.initChildren = false;

    // Same with creating the element
    options.createEl = false;

    // we don't want the player to report touch activity on itself
    // see enableTouchActivity in Component
    options.reportTouchActivity = false;

    // Run base component initializing with new options
    super(null, options, ready);


    // if the global option object was accidentally blown away by
    // someone, bail early with an informative error
    if (!this.options_ ||
        !this.options_.techOrder ||
        !this.options_.techOrder.length) {
      throw new Error('No techOrder specified. Did you overwrite ' +
                      'videojs.options instead of just changing the ' +
                      'properties you want to override?');
    }

    this.tag = tag; // Store the original tag used to set options

    // Store the tag attributes used to restore html5 element
    this.tagAttributes = tag && Dom.getElAttributes(tag);

    // Update current language
    this.language(options.language || globalOptions.language);

    // Update Supported Languages
    if (options['languages']) {
      // Normalise player option languages to lowercase
      let languagesToLower = {};

      Object.getOwnPropertyNames(options['languages']).forEach(function(name) {
        languagesToLower[name.toLowerCase()] = options['languages'][name];
      });
      this.languages_ = languagesToLower;
    } else {
      this.languages_ = globalOptions['languages'];
    }

    // Cache for video property values.
    this.cache_ = {};

    // Set poster
    this.poster_ = options['poster'] || '';

    // Set controls
    this.controls_ = !!options['controls'];
    // Original tag settings stored in options
    // now remove immediately so native controls don't flash.
    // May be turned back on by HTML5 tech if nativeControlsForTouch is true
    tag.controls = false;

    /*
     * Store the internal state of scrubbing
     *
     * @private
     * @return {Boolean} True if the user is scrubbing
     */
    this.scrubbing_ = false;

    this.el_ = this.createEl();

    // We also want to pass the original player options to each component and plugin
    // as well so they don't need to reach back into the player for options later.
    // We also need to do another copy of this.options_ so we don't end up with
    // an infinite loop.
    let playerOptionsCopy = mergeOptions({}, this.options_);

    // Load plugins
    if (options['plugins']) {
      let plugins = options['plugins'];

      Object.getOwnPropertyNames(plugins).forEach(function(name){
        plugins[name].playerOptions = playerOptionsCopy;
        if (typeof this[name] === 'function') {
          this[name](plugins[name]);
        } else {
          log.error('Unable to find plugin:', name);
        }
      }, this);
    }

    this.options_.playerOptions = playerOptionsCopy;

    this.initChildren();

    // Set isAudio based on whether or not an audio tag was used
    this.isAudio(tag.nodeName.toLowerCase() === 'audio');

    // Update controls className. Can't do this when the controls are initially
    // set because the element doesn't exist yet.
    if (this.controls()) {
      this.addClass('vjs-controls-enabled');
    } else {
      this.addClass('vjs-controls-disabled');
    }

    if (this.isAudio()) {
      this.addClass('vjs-audio');
    }

    if (this.flexNotSupported_()) {
      this.addClass('vjs-no-flex');
    }

    // TODO: Make this smarter. Toggle user state between touching/mousing
    // using events, since devices can have both touch and mouse events.
    // if (browser.TOUCH_ENABLED) {
    //   this.addClass('vjs-touch-enabled');
    // }

    // Make player easily findable by ID
    Player.players[this.id_] = this;

    // When the player is first initialized, trigger activity so components
    // like the control bar show themselves if needed
    this.userActive_ = true;
    this.reportUserActivity();
    this.listenForUserActivity();

    this.on('fullscreenchange', this.handleFullscreenChange);
    this.on('stageclick', this.handleStageClick);
  }

  /**
   * Destroys the video player and does any necessary cleanup
   * ```js
   *     myPlayer.dispose();
   * ```
   * This is especially helpful if you are dynamically adding and removing videos
   * to/from the DOM.
   *
   * @method dispose
   */
  dispose() {
    this.trigger('dispose');
    // prevent dispose from being called twice
    this.off('dispose');

    // Kill reference to this player
    Player.players[this.id_] = null;
    if (this.tag && this.tag['player']) { this.tag['player'] = null; }
    if (this.el_ && this.el_['player']) { this.el_['player'] = null; }

    if (this.tech) { this.tech.dispose(); }

    super.dispose();
  }

  /**
   * Create the component's DOM element
   *
   * @return {Element}
   * @method createEl
   */
  createEl() {
    let el = this.el_ = super.createEl('div');
    let tag = this.tag;

    // Remove width/height attrs from tag so CSS can make it 100% width/height
    tag.removeAttribute('width');
    tag.removeAttribute('height');

    // Copy over all the attributes from the tag, including ID and class
    // ID will now reference player box, not the video tag
    const attrs = Dom.getElAttributes(tag);

    Object.getOwnPropertyNames(attrs).forEach(function(attr){
      // workaround so we don't totally break IE7
      // http://stackoverflow.com/questions/3653444/css-styles-not-applied-on-dynamic-elements-in-internet-explorer-7
      if (attr === 'class') {
        el.className = attrs[attr];
      } else {
        el.setAttribute(attr, attrs[attr]);
      }
    });

    // Update tag id/class for use as HTML5 playback tech
    // Might think we should do this after embedding in container so .vjs-tech class
    // doesn't flash 100% width/height, but class only applies with .video-js parent
    tag.id += '_html5_api';
    tag.className = 'vjs-tech';

    // Make player findable on elements
    tag['player'] = el['player'] = this;
    // Default state of video is paused
    this.addClass('vjs-paused');

    // Add a style element in the player that we'll use to set the width/height
    // of the player in a way that's still overrideable by CSS, just like the
    // video element
    this.styleEl_ = document.createElement('style');
    el.appendChild(this.styleEl_);

    // Pass in the width/height/aspectRatio options which will update the style el
    this.width(this.options_['width']);
    this.height(this.options_['height']);
    this.fluid(this.options_['fluid']);
    this.aspectRatio(this.options_['aspectRatio']);

    // insertElFirst seems to cause the networkState to flicker from 3 to 2, so
    // keep track of the original for later so we can know if the source originally failed
    tag.initNetworkState_ = tag.networkState;

    // Wrap video tag in div (el/box) container
    if (tag.parentNode) {
      tag.parentNode.insertBefore(el, tag);
    }
    Dom.insertElFirst(tag, el); // Breaks iPhone, fixed in HTML5 setup.

    this.el_ = el;

    return el;
  }

  /**
   * Get/set player width
   *
   * @param {Number=} value Value for width
   * @return {Number} Width when getting
   * @method width
   */
  width(value) {
    return this.dimension('width', value);
  }

  /**
   * Get/set player height
   *
   * @param {Number=} value Value for height
   * @return {Number} Height when getting
   * @method height
   */
  height(value) {
    return this.dimension('height', value);
  }

  /**
   * Get/set dimension for player
   *
   * @param {String} dimension Either width or height
   * @param {Number=} value Value for dimension
   * @return {Component}
   * @method dimension
   */
  dimension(dimension, value) {
    let privDimension = dimension + '_';

    if (value === undefined) {
      return this[privDimension] || 0;
    }

    if (value === '') {
      // If an empty string is given, reset the dimension to be automatic
      this[privDimension] = undefined;
    } else {
      let parsedVal = parseFloat(value);

      if (isNaN(parsedVal)) {
        log.error(`Improper value "${value}" supplied for for ${dimension}`);
        return this;
      }

      this[privDimension] = parsedVal;
    }

    this.updateStyleEl_();
    return this;
  }

  /**
   * Add/remove the vjs-fluid class
   *
   * @param {Boolean} bool Value of true adds the class, value of false removes the class
   * @method fluid
   */
  fluid(bool) {
    if (bool === undefined) {
      return !!this.fluid_;
    }

    this.fluid_ = !!bool;

    if (bool) {
      this.addClass('vjs-fluid');
    } else {
      this.removeClass('vjs-fluid');
    }
  }

  /**
   * Get/Set the aspect ratio
   *
   * @param {String=} ratio Aspect ratio for player
   * @return aspectRatio
   * @method aspectRatio
   */
  aspectRatio(ratio) {
    if (ratio === undefined) {
      return this.aspectRatio_;
    }

    // Check for width:height format
    if (!/^\d+\:\d+$/.test(ratio)) {
      throw new Error('Improper value supplied for aspect ratio. The format should be width:height, for example 16:9.');
    }
    this.aspectRatio_ = ratio;

    // We're assuming if you set an aspect ratio you want fluid mode,
    // because in fixed mode you could calculate width and height yourself.
    this.fluid(true);

    this.updateStyleEl_();
  }

  /**
   * Update styles of the player element (height, width and aspect ratio)
   *
   * @method updateStyleEl_
   */
  updateStyleEl_() {
    let width;
    let height;
    let aspectRatio;

    // The aspect ratio is either used directly or to calculate width and height.
    if (this.aspectRatio_ !== undefined && this.aspectRatio_ !== 'auto') {
      // Use any aspectRatio that's been specifically set
      aspectRatio = this.aspectRatio_;
    } else if (this.videoWidth()) {
      // Otherwise try to get the aspect ratio from the video metadata
      aspectRatio = this.videoWidth() + ':' + this.videoHeight();
    } else {
      // Or use a default. The video element's is 2:1, but 16:9 is more common.
      aspectRatio = '16:9';
    }

    // Get the ratio as a decimal we can use to calculate dimensions
    let ratioParts = aspectRatio.split(':');
    let ratioMultiplier = ratioParts[1] / ratioParts[0];

    if (this.width_ !== undefined) {
      // Use any width that's been specifically set
      width = this.width_;
    } else if (this.height_ !== undefined) {
      // Or calulate the width from the aspect ratio if a height has been set
      width = this.height_ / ratioMultiplier;
    } else {
      // Or use the video's metadata, or use the video el's default of 300
      width = this.videoWidth() || 300;
    }

    if (this.height_ !== undefined) {
      // Use any height that's been specifically set
      height = this.height_;
    } else {
      // Otherwise calculate the height from the ratio and the width
      height = width  * ratioMultiplier;
    }

    let idClass = this.id()+'-dimensions';

    // Ensure the right class is still on the player for the style element
    this.addClass(idClass);

    // Create the width/height CSS
    var css = `.${idClass} { width: ${width}px; height: ${height}px; }`;
    // Add the aspect ratio CSS for when using a fluid layout
    css += `.${idClass}.vjs-fluid { padding-top: ${ratioMultiplier  * 100}%; }`;

    // Update the style el
    if (this.styleEl_.styleSheet){
      this.styleEl_.styleSheet.cssText = css;
    } else {
      this.styleEl_.innerHTML = css;
    }
  }

  /**
   * Load the Media Playback Technology (tech)
   * Load/Create an instance of playback technology including element and API methods
   * And append playback element in player div.
   *
   * @param {String} techName Name of the playback technology
   * @param {String} source Video source
   * @method loadTech
   */
  loadTech(techName, source) {

    // Pause and remove current playback technology
    if (this.tech) {
      this.unloadTech();
    }

    // get rid of the HTML5 video tag as soon as we are using another tech
    if (techName !== 'Html5' && this.tag) {
      Component.getComponent('Html5').disposeMediaElement(this.tag);
      this.tag.player = null;
      this.tag = null;
    }

    this.techName = techName;

    // Turn off API access because we're loading a new tech that might load asynchronously
    this.isReady_ = false;

    var techReady = Fn.bind(this, function() {
      this.triggerReady();
    });

    // Grab tech-specific options from player options and add source and parent element to use.
    var techOptions = assign({
      'source': source,
      'playerId': this.id(),
      'techId': `${this.id()}_${techName}_api`,
      'textTracks': this.textTracks_,
      'autoplay': this.options_.autoplay,
      'preload': this.options_.preload,
      'loop': this.options_.loop,
      'muted': this.options_.muted
    }, this.options_[techName.toLowerCase()]);

    if (this.tag) {
      techOptions.tag = this.tag;
    }

    if (source) {
      this.currentType_ = source.type;
      if (source.src === this.cache_.src && this.cache_.currentTime > 0) {
        techOptions['startTime'] = this.cache_.currentTime;
      }

      this.cache_.src = source.src;
    }

    // Initialize tech instance
    let techComponent = Component.getComponent(techName);
    this.tech = new techComponent(techOptions);

    this.on(this.tech, 'ready', this.handleTechReady);
    this.on(this.tech, 'usenativecontrols', this.handleTechUseNativeControls);

    // Listen to every HTML5 events and trigger them back on the player for the plugins
    this.on(this.tech, 'loadstart', this.handleTechLoadStart);
    this.on(this.tech, 'waiting', this.handleTechWaiting);
    this.on(this.tech, 'canplay', this.handleTechCanPlay);
    this.on(this.tech, 'canplaythrough', this.handleTechCanPlayThrough);
    this.on(this.tech, 'playing', this.handleTechPlaying);
    this.on(this.tech, 'ended', this.handleTechEnded);
    this.on(this.tech, 'seeking', this.handleTechSeeking);
    this.on(this.tech, 'seeked', this.handleTechSeeked);
    this.on(this.tech, 'play', this.handleTechPlay);
    this.on(this.tech, 'firstplay', this.handleTechFirstPlay);
    this.on(this.tech, 'pause', this.handleTechPause);
    this.on(this.tech, 'progress', this.handleTechProgress);
    this.on(this.tech, 'durationchange', this.handleTechDurationChange);
    this.on(this.tech, 'fullscreenchange', this.handleTechFullscreenChange);
    this.on(this.tech, 'error', this.handleTechError);
    this.on(this.tech, 'suspend', this.handleTechSuspend);
    this.on(this.tech, 'abort', this.handleTechAbort);
    this.on(this.tech, 'emptied', this.handleTechEmptied);
    this.on(this.tech, 'stalled', this.handleTechStalled);
    this.on(this.tech, 'loadedmetadata', this.handleTechLoadedMetaData);
    this.on(this.tech, 'loadeddata', this.handleTechLoadedData);
    this.on(this.tech, 'timeupdate', this.handleTechTimeUpdate);
    this.on(this.tech, 'ratechange', this.handleTechRateChange);
    this.on(this.tech, 'volumechange', this.handleTechVolumeChange);
    this.on(this.tech, 'texttrackchange', this.onTextTrackChange);
    this.on(this.tech, 'loadedmetadata', this.updateStyleEl_);

    if (this.controls() && !this.usingNativeControls()) {
      this.addTechControlsListeners();
    }

    // Add the tech element in the DOM if it was not already there
    // Make sure to not insert the original video element if using Html5
    if (this.tech.el().parentNode !== this.el() && (techName !== 'Html5' || !this.tag)) {
      Dom.insertElFirst(this.tech.el(), this.el());
    }

    // Get rid of the original video tag reference after the first tech is loaded
    if (this.tag) {
      this.tag.player = null;
      this.tag = null;
    }

    this.tech.ready(techReady);
  }

  /**
   * Unload playback technology
   *
   * @method unloadTech
   */
  unloadTech() {
    // Save the current text tracks so that we can reuse the same text tracks with the next tech
    this.textTracks_ = this.textTracks();

    this.isReady_ = false;

    this.tech.dispose();

    this.tech = false;
  }

  /**
   * Add playback technology listeners
  *
   * @method addTechControlsListeners
   */
  addTechControlsListeners() {
    // Some browsers (Chrome & IE) don't trigger a click on a flash swf, but do
    // trigger mousedown/up.
    // http://stackoverflow.com/questions/1444562/javascript-onclick-event-over-flash-object
    // Any touch events are set to block the mousedown event from happening
    this.on(this.tech, 'mousedown', this.handleTechClick);

    // If the controls were hidden we don't want that to change without a tap event
    // so we'll check if the controls were already showing before reporting user
    // activity
    this.on(this.tech, 'touchstart', this.handleTechTouchStart);
    this.on(this.tech, 'touchmove', this.handleTechTouchMove);
    this.on(this.tech, 'touchend', this.handleTechTouchEnd);

    // The tap listener needs to come after the touchend listener because the tap
    // listener cancels out any reportedUserActivity when setting userActive(false)
    this.on(this.tech, 'tap', this.handleTechTap);
  }

  /**
   * Remove the listeners used for click and tap controls. This is needed for
   * toggling to controls disabled, where a tap/touch should do nothing.
   *
   * @method removeTechControlsListeners
   */
  removeTechControlsListeners() {
    // We don't want to just use `this.off()` because there might be other needed
    // listeners added by techs that extend this.
    this.off(this.tech, 'tap', this.handleTechTap);
    this.off(this.tech, 'touchstart', this.handleTechTouchStart);
    this.off(this.tech, 'touchmove', this.handleTechTouchMove);
    this.off(this.tech, 'touchend', this.handleTechTouchEnd);
    this.off(this.tech, 'mousedown', this.handleTechClick);
  }

  /**
   * Player waits for the tech to be ready
  *
   * @private
   * @method handleTechReady
   */
  handleTechReady() {
    this.triggerReady();

    // Chrome and Safari both have issues with autoplay.
    // In Safari (5.1.1), when we move the video element into the container div, autoplay doesn't work.
    // In Chrome (15), if you have autoplay + a poster + no controls, the video gets hidden (but audio plays)
    // This fixes both issues. Need to wait for API, so it updates displays correctly
    if (this.tag && this.options_.autoplay && this.paused()) {
      delete this.tag.poster; // Chrome Fix. Fixed in Chrome v16.
      this.play();
    }
  }

  /**
   * Fired when the native controls are used
   *
   * @private
   * @method handleTechUseNativeControls
   */
  handleTechUseNativeControls() {
    this.usingNativeControls(true);
  }

  /**
   * Fired when the user agent begins looking for media data
   *
   * @event loadstart
   */
  handleTechLoadStart() {
    // TODO: Update to use `emptied` event instead. See #1277.

    this.removeClass('vjs-ended');

    // reset the error state
    this.error(null);

    // If it's already playing we want to trigger a firstplay event now.
    // The firstplay event relies on both the play and loadstart events
    // which can happen in any order for a new source
    if (!this.paused()) {
      this.trigger('loadstart');
      this.trigger('firstplay');
    } else {
      // reset the hasStarted state
      this.hasStarted(false);
      this.trigger('loadstart');
    }
  }

  /**
   * Add/remove the vjs-has-started class
   *
   * @param {Boolean} hasStarted The value of true adds the class the value of false remove the class
   * @return {Boolean} Boolean value if has started
   * @method hasStarted
   */
  hasStarted(hasStarted) {
    if (hasStarted !== undefined) {
      // only update if this is a new value
      if (this.hasStarted_ !== hasStarted) {
        this.hasStarted_ = hasStarted;
        if (hasStarted) {
          this.addClass('vjs-has-started');
          // trigger the firstplay event if this newly has played
          this.trigger('firstplay');
        } else {
          this.removeClass('vjs-has-started');
        }
      }
      return this;
    }
    return !!this.hasStarted_;
  }

  /**
   * Fired whenever the media begins or resumes playback
   *
   * @event play
   */
  handleTechPlay() {
    this.removeClass('vjs-ended');
    this.removeClass('vjs-paused');
    this.addClass('vjs-playing');

    // hide the poster when the user hits play
    // https://html.spec.whatwg.org/multipage/embedded-content.html#dom-media-play
    this.hasStarted(true);

    this.trigger('play');
  }

  /**
   * Fired whenever the media begins waiting
   *
   * @event waiting
   */
  handleTechWaiting() {
    this.addClass('vjs-waiting');
    this.trigger('waiting');
  }

  /**
   * A handler for events that signal that waiting has ended
   * which is not consistent between browsers. See #1351
   *
   * @event canplay
   */
  handleTechCanPlay() {
    this.removeClass('vjs-waiting');
    this.trigger('canplay');
  }

  /**
   * A handler for events that signal that waiting has ended
   * which is not consistent between browsers. See #1351
   *
   * @event canplaythrough
   */
  handleTechCanPlayThrough() {
    this.removeClass('vjs-waiting');
    this.trigger('canplaythrough');
  }

  /**
   * A handler for events that signal that waiting has ended
   * which is not consistent between browsers. See #1351
   *
   * @event playing
   */
  handleTechPlaying() {
    this.removeClass('vjs-waiting');
    this.trigger('playing');
  }

  /**
   * Fired whenever the player is jumping to a new time
   *
   * @event seeking
   */
  handleTechSeeking() {
    this.addClass('vjs-seeking');
    this.trigger('seeking');
  }

  /**
   * Fired when the player has finished jumping to a new time
   *
   * @event seeked
   */
  handleTechSeeked() {
    this.removeClass('vjs-seeking');
    this.trigger('seeked');
  }

  /**
   * Fired the first time a video is played
   * Not part of the HLS spec, and we're not sure if this is the best
   * implementation yet, so use sparingly. If you don't have a reason to
   * prevent playback, use `myPlayer.one('play');` instead.
   *
   * @event firstplay
   */
  handleTechFirstPlay() {
    //If the first starttime attribute is specified
    //then we will start at the given offset in seconds
    if(this.options_['starttime']){
      this.currentTime(this.options_['starttime']);
    }

    this.addClass('vjs-has-started');
    this.trigger('firstplay');
  }

  /**
   * Fired whenever the media has been paused
   *
   * @event pause
   */
  handleTechPause() {
    this.removeClass('vjs-playing');
    this.addClass('vjs-paused');
    this.trigger('pause');
  }

  /**
   * Fired while the user agent is downloading media data
   *
   * @event progress
   */
  handleTechProgress() {
    this.trigger('progress');

    // Add custom event for when source is finished downloading.
    if (this.bufferedPercent() === 1) {
      this.trigger('loadedalldata');
    }
  }

  /**
   * Fired when the end of the media resource is reached (currentTime == duration)
   *
   * @event ended
   */
  handleTechEnded() {
    this.addClass('vjs-ended');
    if (this.options_['loop']) {
      this.currentTime(0);
      this.play();
    } else if (!this.paused()) {
      this.pause();
    }

    this.trigger('ended');
  }

  /**
   * Fired when the duration of the media resource is first known or changed
   *
   * @event durationchange
   */
  handleTechDurationChange() {
    this.updateDuration();
    this.trigger('durationchange');
  }

  /**
   * Handle a click on the media element to play/pause
   *
   * @param {Object=} event Event object
   * @method handleTechClick
   */
  handleTechClick(event) {
    // We're using mousedown to detect clicks thanks to Flash, but mousedown
    // will also be triggered with right-clicks, so we need to prevent that
    if (event.button !== 0) return;

    // When controls are disabled a click should not toggle playback because
    // the click is considered a control
    if (this.controls()) {
      if (this.paused()) {
        this.play();
      } else {
        this.pause();
      }
    }
  }

  /**
   * Handle a tap on the media element. It will toggle the user
   * activity state, which hides and shows the controls.
   *
   * @method handleTechTap
   */
  handleTechTap() {
    this.userActive(!this.userActive());
  }

  /**
   * Handle touch to start
   *
   * @method handleTechTouchStart
   */
  handleTechTouchStart() {
    this.userWasActive = this.userActive();
  }

  /**
   * Handle touch to move
   *
   * @method handleTechTouchMove
   */
  handleTechTouchMove() {
    if (this.userWasActive){
      this.reportUserActivity();
    }
  }

  /**
   * Handle touch to end
   *
   * @method handleTechTouchEnd
   */
  handleTechTouchEnd(event) {
    // Stop the mouse events from also happening
    event.preventDefault();
  }

  /**
   * Update the duration of the player using the tech
   *
   * @private
   * @method updateDuration
   */
  updateDuration() {
    // Allows for caching value instead of asking player each time.
    // We need to get the techGet response and check for a value so we don't
    // accidentally cause the stack to blow up.
    var duration = this.techGet('duration');
    if (duration) {
      if (duration < 0) {
        duration = Infinity;
      }
      this.duration(duration);
      // Determine if the stream is live and propagate styles down to UI.
      if (duration === Infinity) {
        this.addClass('vjs-live');
      } else {
        this.removeClass('vjs-live');
      }
    }
  }

  /**
   * Fired when the player switches in or out of fullscreen mode
   *
   * @event fullscreenchange
   */
  handleFullscreenChange() {
    if (this.isFullscreen()) {
      this.addClass('vjs-fullscreen');
    } else {
      this.removeClass('vjs-fullscreen');
    }
  }

  /**
   * native click events on the SWF aren't triggered on IE11, Win8.1RT
   * use stageclick events triggered from inside the SWF instead
   *
   * @private
   * @method handleStageClick
   */
  handleStageClick() {
    this.reportUserActivity();
  }

  /**
   * Handle Tech Fullscreen Change
   *
   * @method handleTechFullscreenChange
   */
  handleTechFullscreenChange() {
    this.trigger('fullscreenchange');
  }

  /**
   * Fires when an error occurred during the loading of an audio/video
   *
   * @event error
   */
  handleTechError() {
    this.error(this.tech.error().code);
  }

  /**
   * Fires when the browser is intentionally not getting media data
   *
   * @event suspend
   */
  handleTechSuspend() {
    this.trigger('suspend');
  }

  /**
   * Fires when the loading of an audio/video is aborted
   *
   * @event abort
   */
  handleTechAbort() {
    this.trigger('abort');
  }

  /**
   * Fires when the current playlist is empty
   *
   * @event emptied
   */
  handleTechEmptied() {
    this.trigger('emptied');
  }

  /**
   * Fires when the browser is trying to get media data, but data is not available
   *
   * @event stalled
   */
  handleTechStalled() {
    this.trigger('stalled');
  }

  /**
   * Fires when the browser has loaded meta data for the audio/video
   *
   * @event loadedmetadata
   */
  handleTechLoadedMetaData() {
    this.trigger('loadedmetadata');
  }

  /**
   * Fires when the browser has loaded the current frame of the audio/video
   *
   * @event loaddata
   */
  handleTechLoadedData() {
    this.trigger('loadeddata');
  }

  /**
   * Fires when the current playback position has changed
   *
   * @event timeupdate
   */
  handleTechTimeUpdate() {
    this.trigger('timeupdate');
  }

  /**
   * Fires when the playing speed of the audio/video is changed
   *
   * @event ratechange
   */
  handleTechRateChange() {
    this.trigger('ratechange');
  }

  /**
   * Fires when the volume has been changed
   *
   * @event volumechange
   */
  handleTechVolumeChange() {
    this.trigger('volumechange');
  }

  /**
   * Fires when the text track has been changed
   *
   * @event texttrackchange
   */
  onTextTrackChange() {
    this.trigger('texttrackchange');
  }

  /**
   * Get object for cached values.
   *
   * @return {Object}
   * @method getCache
   */
  getCache() {
    return this.cache_;
  }

  /**
   * Pass values to the playback tech
   *
   * @param {String=} method Method
   * @param {Object=} arg Argument
   * @method techCall
   */
  techCall(method, arg) {
    // If it's not ready yet, call method when it is
    if (this.tech && !this.tech.isReady_) {
      this.tech.ready(function(){
        this[method](arg);
      });

    // Otherwise call method now
    } else {
      try {
        this.tech[method](arg);
      } catch(e) {
        log(e);
        throw e;
      }
    }
  }

  /**
   * Get calls can't wait for the tech, and sometimes don't need to.
   *
   * @param {String} method Tech method
   * @return {Method}
   * @method techGet
   */
  techGet(method) {
    if (this.tech && this.tech.isReady_) {

      // Flash likes to die and reload when you hide or reposition it.
      // In these cases the object methods go away and we get errors.
      // When that happens we'll catch the errors and inform tech that it's not ready any more.
      try {
        return this.tech[method]();
      } catch(e) {
        // When building additional tech libs, an expected method may not be defined yet
        if (this.tech[method] === undefined) {
          log(`Video.js: ${method} method not defined for ${this.techName} playback technology.`, e);
        } else {
          // When a method isn't available on the object it throws a TypeError
          if (e.name === 'TypeError') {
            log(`Video.js: ${method} unavailable on ${this.techName} playback technology element.`, e);
            this.tech.isReady_ = false;
          } else {
            log(e);
          }
        }
        throw e;
      }
    }

    return;
  }

  /**
   * start media playback
   * ```js
   *     myPlayer.play();
   * ```
   *
   * @return {Player} self
   * @method play
   */
  play() {
    this.techCall('play');
    return this;
  }

  /**
   * Pause the video playback
   * ```js
   *     myPlayer.pause();
   * ```
   *
   * @return {Player} self
   * @method pause
   */
  pause() {
    this.techCall('pause');
    return this;
  }

  /**
   * Check if the player is paused
   * ```js
   *     var isPaused = myPlayer.paused();
   *     var isPlaying = !myPlayer.paused();
   * ```
   *
   * @return {Boolean} false if the media is currently playing, or true otherwise
   * @method paused
   */
  paused() {
    // The initial state of paused should be true (in Safari it's actually false)
    return (this.techGet('paused') === false) ? false : true;
  }

  /**
   * Returns whether or not the user is "scrubbing". Scrubbing is when the user
   * has clicked the progress bar handle and is dragging it along the progress bar.
   *
   * @param  {Boolean} isScrubbing   True/false the user is scrubbing
   * @return {Boolean}               The scrubbing status when getting
   * @return {Object}                The player when setting
   * @method scrubbing
   */
  scrubbing(isScrubbing) {
    if (isScrubbing !== undefined) {
      this.scrubbing_ = !!isScrubbing;

      if (isScrubbing) {
        this.addClass('vjs-scrubbing');
      } else {
        this.removeClass('vjs-scrubbing');
      }

      return this;
    }

    return this.scrubbing_;
  }

  /**
   * Get or set the current time (in seconds)
   * ```js
   *     // get
   *     var whereYouAt = myPlayer.currentTime();
   *     // set
   *     myPlayer.currentTime(120); // 2 minutes into the video
   * ```
   *
   * @param  {Number|String=} seconds The time to seek to
   * @return {Number}        The time in seconds, when not setting
   * @return {Player}    self, when the current time is set
   * @method currentTime
   */
  currentTime(seconds) {
    if (seconds !== undefined) {

      this.techCall('setCurrentTime', seconds);

      return this;
    }

    // cache last currentTime and return. default to 0 seconds
    //
    // Caching the currentTime is meant to prevent a massive amount of reads on the tech's
    // currentTime when scrubbing, but may not provide much performance benefit afterall.
    // Should be tested. Also something has to read the actual current time or the cache will
    // never get updated.
    return this.cache_.currentTime = (this.techGet('currentTime') || 0);
  }

  /**
   * Get the length in time of the video in seconds
   * ```js
   *     var lengthOfVideo = myPlayer.duration();
   * ```
   * **NOTE**: The video must have started loading before the duration can be
   * known, and in the case of Flash, may not be known until the video starts
   * playing.
   *
   * @param {Number} seconds Duration when setting
   * @return {Number} The duration of the video in seconds when getting
   * @method duration
   */
  duration(seconds) {
    if (seconds !== undefined) {

      // cache the last set value for optimized scrubbing (esp. Flash)
      this.cache_.duration = parseFloat(seconds);

      return this;
    }

    if (this.cache_.duration === undefined) {
      this.updateDuration();
    }

    return this.cache_.duration || 0;
  }

  /**
   * Calculates how much time is left.
   * ```js
   *     var timeLeft = myPlayer.remainingTime();
   * ```
   * Not a native video element function, but useful
   *
   * @return {Number} The time remaining in seconds
   * @method remainingTime
   */
  remainingTime() {
    return this.duration() - this.currentTime();
  }

  // http://dev.w3.org/html5/spec/video.html#dom-media-buffered
  // Buffered returns a timerange object.
  // Kind of like an array of portions of the video that have been downloaded.

  /**
   * Get a TimeRange object with the times of the video that have been downloaded
   * If you just want the percent of the video that's been downloaded,
   * use bufferedPercent.
   * ```js
   *     // Number of different ranges of time have been buffered. Usually 1.
   *     numberOfRanges = bufferedTimeRange.length,
   *     // Time in seconds when the first range starts. Usually 0.
   *     firstRangeStart = bufferedTimeRange.start(0),
   *     // Time in seconds when the first range ends
   *     firstRangeEnd = bufferedTimeRange.end(0),
   *     // Length in seconds of the first time range
   *     firstRangeLength = firstRangeEnd - firstRangeStart;
   * ```
   *
   * @return {Object} A mock TimeRange object (following HTML spec)
   * @method buffered
   */
  buffered() {
    var buffered = this.techGet('buffered');

    if (!buffered || !buffered.length) {
      buffered = createTimeRange(0,0);
    }

    return buffered;
  }

  /**
   * Get the percent (as a decimal) of the video that's been downloaded
   * ```js
   *     var howMuchIsDownloaded = myPlayer.bufferedPercent();
   * ```
   * 0 means none, 1 means all.
   * (This method isn't in the HTML5 spec, but it's very convenient)
   *
   * @return {Number} A decimal between 0 and 1 representing the percent
   * @method bufferedPercent
   */
  bufferedPercent() {
    return bufferedPercent(this.buffered(), this.duration());
  }

  /**
   * Get the ending time of the last buffered time range
   * This is used in the progress bar to encapsulate all time ranges.
   *
   * @return {Number} The end of the last buffered time range
   * @method bufferedEnd
   */
  bufferedEnd() {
    var buffered = this.buffered(),
        duration = this.duration(),
        end = buffered.end(buffered.length-1);

    if (end > duration) {
      end = duration;
    }

    return end;
  }

  /**
   * Get or set the current volume of the media
   * ```js
   *     // get
   *     var howLoudIsIt = myPlayer.volume();
   *     // set
   *     myPlayer.volume(0.5); // Set volume to half
   * ```
   * 0 is off (muted), 1.0 is all the way up, 0.5 is half way.
   *
   * @param  {Number} percentAsDecimal The new volume as a decimal percent
   * @return {Number}              The current volume when getting
   * @return {Player}              self when setting
   * @method volume
   */
  volume(percentAsDecimal) {
    let vol;

    if (percentAsDecimal !== undefined) {
      vol = Math.max(0, Math.min(1, parseFloat(percentAsDecimal))); // Force value to between 0 and 1
      this.cache_.volume = vol;
      this.techCall('setVolume', vol);

      return this;
    }

    // Default to 1 when returning current volume.
    vol = parseFloat(this.techGet('volume'));
    return (isNaN(vol)) ? 1 : vol;
  }


  /**
   * Get the current muted state, or turn mute on or off
   * ```js
   *     // get
   *     var isVolumeMuted = myPlayer.muted();
   *     // set
   *     myPlayer.muted(true); // mute the volume
   * ```
   *
   * @param  {Boolean=} muted True to mute, false to unmute
   * @return {Boolean} True if mute is on, false if not when getting
   * @return {Player} self when setting mute
   * @method muted
   */
  muted(muted) {
    if (muted !== undefined) {
      this.techCall('setMuted', muted);
      return this;
    }
    return this.techGet('muted') || false; // Default to false
  }

  // Check if current tech can support native fullscreen
  // (e.g. with built in controls like iOS, so not our flash swf)
  /**
   * Check to see if fullscreen is supported
   *
   * @return {Boolean}
   * @method supportsFullScreen
   */
  supportsFullScreen() {
    return this.techGet('supportsFullScreen') || false;
  }

  /**
   * Check if the player is in fullscreen mode
   * ```js
   *     // get
   *     var fullscreenOrNot = myPlayer.isFullscreen();
   *     // set
   *     myPlayer.isFullscreen(true); // tell the player it's in fullscreen
   * ```
   * NOTE: As of the latest HTML5 spec, isFullscreen is no longer an official
   * property and instead document.fullscreenElement is used. But isFullscreen is
   * still a valuable property for internal player workings.
   *
   * @param  {Boolean=} isFS Update the player's fullscreen state
   * @return {Boolean} true if fullscreen false if not when getting
   * @return {Player} self when setting
   * @method isFullscreen
   */
  isFullscreen(isFS) {
    if (isFS !== undefined) {
      this.isFullscreen_ = !!isFS;
      return this;
    }
    return !!this.isFullscreen_;
  }

  /**
   * Old naming for isFullscreen()
   *
   * @param  {Boolean=} isFS Update the player's fullscreen state
   * @return {Boolean} true if fullscreen false if not when getting
   * @return {Player} self when setting
   * @deprecated
   * @method isFullScreen
   */
  isFullScreen(isFS) {
    log.warn('player.isFullScreen() has been deprecated, use player.isFullscreen() with a lowercase "s")');
    return this.isFullscreen(isFS);
  }

  /**
   * Increase the size of the video to full screen
   * ```js
   *     myPlayer.requestFullscreen();
   * ```
   * In some browsers, full screen is not supported natively, so it enters
   * "full window mode", where the video fills the browser window.
   * In browsers and devices that support native full screen, sometimes the
   * browser's default controls will be shown, and not the Video.js custom skin.
   * This includes most mobile devices (iOS, Android) and older versions of
   * Safari.
   *
   * @return {Player} self
   * @method requestFullscreen
   */
  requestFullscreen() {
    var fsApi = FullscreenApi;

    this.isFullscreen(true);

    if (fsApi.requestFullscreen) {
      // the browser supports going fullscreen at the element level so we can
      // take the controls fullscreen as well as the video

      // Trigger fullscreenchange event after change
      // We have to specifically add this each time, and remove
      // when canceling fullscreen. Otherwise if there's multiple
      // players on a page, they would all be reacting to the same fullscreen
      // events
      Events.on(document, fsApi['fullscreenchange'], Fn.bind(this, function documentFullscreenChange(e){
        this.isFullscreen(document[fsApi.fullscreenElement]);

        // If cancelling fullscreen, remove event listener.
        if (this.isFullscreen() === false) {
          Events.off(document, fsApi['fullscreenchange'], documentFullscreenChange);
        }

        this.trigger('fullscreenchange');
      }));

      this.el_[fsApi.requestFullscreen]();

    } else if (this.tech.supportsFullScreen()) {
      // we can't take the video.js controls fullscreen but we can go fullscreen
      // with native controls
      this.techCall('enterFullScreen');
    } else {
      // fullscreen isn't supported so we'll just stretch the video element to
      // fill the viewport
      this.enterFullWindow();
      this.trigger('fullscreenchange');
    }

    return this;
  }

  /**
   * Old naming for requestFullscreen
   *
   * @return {Boolean} true if fullscreen false if not when getting
   * @deprecated
   * @method requestFullScreen
   */
  requestFullScreen() {
    log.warn('player.requestFullScreen() has been deprecated, use player.requestFullscreen() with a lowercase "s")');
    return this.requestFullscreen();
  }

  /**
   * Return the video to its normal size after having been in full screen mode
   * ```js
   *     myPlayer.exitFullscreen();
   * ```
   *
   * @return {Player} self
   * @method exitFullscreen
   */
  exitFullscreen() {
    var fsApi = FullscreenApi;
    this.isFullscreen(false);

    // Check for browser element fullscreen support
    if (fsApi.requestFullscreen) {
      document[fsApi.exitFullscreen]();
    } else if (this.tech.supportsFullScreen()) {
     this.techCall('exitFullScreen');
    } else {
     this.exitFullWindow();
     this.trigger('fullscreenchange');
    }

    return this;
  }

  /**
   * Old naming for exitFullscreen
   *
   * @return {Player} self
   * @deprecated
   * @method cancelFullScreen
   */
  cancelFullScreen() {
    log.warn('player.cancelFullScreen() has been deprecated, use player.exitFullscreen()');
    return this.exitFullscreen();
  }

  /**
   * When fullscreen isn't supported we can stretch the video container to as wide as the browser will let us.
   *
   * @method enterFullWindow
   */
  enterFullWindow() {
    this.isFullWindow = true;

    // Storing original doc overflow value to return to when fullscreen is off
    this.docOrigOverflow = document.documentElement.style.overflow;

    // Add listener for esc key to exit fullscreen
    Events.on(document, 'keydown', Fn.bind(this, this.fullWindowOnEscKey));

    // Hide any scroll bars
    document.documentElement.style.overflow = 'hidden';

    // Apply fullscreen styles
    Dom.addElClass(document.body, 'vjs-full-window');

    this.trigger('enterFullWindow');
  }

  /**
   * Check for call to either exit full window or full screen on ESC key
   *
   * @param {String} event Event to check for key press
   * @method fullWindowOnEscKey
   */
  fullWindowOnEscKey(event) {
    if (event.keyCode === 27) {
      if (this.isFullscreen() === true) {
        this.exitFullscreen();
      } else {
        this.exitFullWindow();
      }
    }
  }

  /**
   * Exit full window
   *
   * @method exitFullWindow
   */
  exitFullWindow() {
    this.isFullWindow = false;
    Events.off(document, 'keydown', this.fullWindowOnEscKey);

    // Unhide scroll bars.
    document.documentElement.style.overflow = this.docOrigOverflow;

    // Remove fullscreen styles
    Dom.removeElClass(document.body, 'vjs-full-window');

    // Resize the box, controller, and poster to original sizes
    // this.positionAll();
    this.trigger('exitFullWindow');
  }

  /**
   * Select source based on tech order
   *
   * @param {Array} sources The sources for a media asset
   * @return {Object|Boolean} Object of source and tech order, otherwise false
   * @method selectSource
   */
  selectSource(sources) {
    // Loop through each playback technology in the options order
    for (var i=0,j=this.options_['techOrder'];i<j.length;i++) {
      let techName = toTitleCase(j[i]);
      let tech = Component.getComponent(techName);

      // Check if the current tech is defined before continuing
      if (!tech) {
        log.error(`The "${techName}" tech is undefined. Skipped browser support check for that tech.`);
        continue;
      }

      // Check if the browser supports this technology
      if (tech.isSupported()) {
        // Loop through each source object
        for (var a=0,b=sources;a<b.length;a++) {
          var source = b[a];

          // Check if source can be played with this technology
          if (tech['canPlaySource'](source)) {
            return { source: source, tech: techName };
          }
        }
      }
    }

    return false;
  }

  /**
   * The source function updates the video source
   * There are three types of variables you can pass as the argument.
   * **URL String**: A URL to the the video file. Use this method if you are sure
   * the current playback technology (HTML5/Flash) can support the source you
   * provide. Currently only MP4 files can be used in both HTML5 and Flash.
   * ```js
   *     myPlayer.src("http://www.example.com/path/to/video.mp4");
   * ```
   * **Source Object (or element):* * A javascript object containing information
   * about the source file. Use this method if you want the player to determine if
   * it can support the file using the type information.
   * ```js
   *     myPlayer.src({ type: "video/mp4", src: "http://www.example.com/path/to/video.mp4" });
   * ```
   * **Array of Source Objects:* * To provide multiple versions of the source so
   * that it can be played using HTML5 across browsers you can use an array of
   * source objects. Video.js will detect which version is supported and load that
   * file.
   * ```js
   *     myPlayer.src([
   *       { type: "video/mp4", src: "http://www.example.com/path/to/video.mp4" },
   *       { type: "video/webm", src: "http://www.example.com/path/to/video.webm" },
   *       { type: "video/ogg", src: "http://www.example.com/path/to/video.ogv" }
   *     ]);
   * ```
   *
   * @param  {String|Object|Array=} source The source URL, object, or array of sources
   * @return {String} The current video source when getting
   * @return {String} The player when setting
   * @method src
   */
  src(source) {
    if (source === undefined) {
      return this.techGet('src');
    }

    let currentTech = Component.getComponent(this.techName);

    // case: Array of source objects to choose from and pick the best to play
    if (Array.isArray(source)) {
      this.sourceList_(source);

    // case: URL String (http://myvideo...)
    } else if (typeof source === 'string') {
      // create a source object from the string
      this.src({ src: source });

    // case: Source object { src: '', type: '' ... }
    } else if (source instanceof Object) {
      // check if the source has a type and the loaded tech cannot play the source
      // if there's no type we'll just try the current tech
      if (source.type && !currentTech['canPlaySource'](source)) {
        // create a source list with the current source and send through
        // the tech loop to check for a compatible technology
        this.sourceList_([source]);
      } else {
        this.cache_.src = source.src;
        this.currentType_ = source.type || '';

        // wait until the tech is ready to set the source
        this.ready(function(){

          // The setSource tech method was added with source handlers
          // so older techs won't support it
          // We need to check the direct prototype for the case where subclasses
          // of the tech do not support source handlers
          if (currentTech.prototype.hasOwnProperty('setSource')) {
            this.techCall('setSource', source);
          } else {
            this.techCall('src', source.src);
          }

          if (this.options_['preload'] === 'auto') {
            this.load();
          }

          if (this.options_['autoplay']) {
            this.play();
          }
        });
      }
    }

    return this;
  }

  /**
   * Handle an array of source objects
   *
   * @param  {Array} sources Array of source objects
   * @private
   * @method sourceList_
   */
  sourceList_(sources) {
    var sourceTech = this.selectSource(sources);

    if (sourceTech) {
      if (sourceTech.tech === this.techName) {
        // if this technology is already loaded, set the source
        this.src(sourceTech.source);
      } else {
        // load this technology with the chosen source
        this.loadTech(sourceTech.tech, sourceTech.source);
      }
    } else {
      // We need to wrap this in a timeout to give folks a chance to add error event handlers
      this.setTimeout( function() {
        this.error({ code: 4, message: this.localize(this.options_['notSupportedMessage']) });
      }, 0);

      // we could not find an appropriate tech, but let's still notify the delegate that this is it
      // this needs a better comment about why this is needed
      this.triggerReady();
    }
  }

  /**
   * Begin loading the src data.
   *
   * @return {Player} Returns the player
   * @method load
   */
  load() {
    this.techCall('load');
    return this;
  }

  /**
   * Returns the fully qualified URL of the current source value e.g. http://mysite.com/video.mp4
   * Can be used in conjuction with `currentType` to assist in rebuilding the current source object.
   *
   * @return {String} The current source
   * @method currentSrc
   */
  currentSrc() {
    return this.techGet('currentSrc') || this.cache_.src || '';
  }

  /**
   * Get the current source type e.g. video/mp4
   * This can allow you rebuild the current source object so that you could load the same
   * source and tech later
   *
   * @return {String} The source MIME type
   * @method currentType
   */
  currentType() {
      return this.currentType_ || '';
  }

  /**
   * Get or set the preload attribute
   *
   * @param {Boolean} value Boolean to determine if preload should be used
   * @return {String} The preload attribute value when getting
   * @return {Player} Returns the player when setting
   * @method preload
   */
  preload(value) {
    if (value !== undefined) {
      this.techCall('setPreload', value);
      this.options_['preload'] = value;
      return this;
    }
    return this.techGet('preload');
  }

  /**
   * Get or set the autoplay attribute.
   *
   * @param {Boolean} value Boolean to determine if preload should be used
   * @return {String} The autoplay attribute value when getting
   * @return {Player} Returns the player when setting
   * @method autoplay
   */
  autoplay(value) {
    if (value !== undefined) {
      this.techCall('setAutoplay', value);
      this.options_['autoplay'] = value;
      return this;
    }
    return this.techGet('autoplay', value);
  }

  /**
   * Get or set the loop attribute on the video element.
   *
   * @param {Boolean} value Boolean to determine if preload should be used
   * @return {String} The loop attribute value when getting
   * @return {Player} Returns the player when setting
   * @method loop
   */
  loop(value) {
    if (value !== undefined) {
      this.techCall('setLoop', value);
      this.options_['loop'] = value;
      return this;
    }
    return this.techGet('loop');
  }

  /**
   * get or set the poster image source url
   * ##### EXAMPLE:
   * ```js
   *     // get
   *     var currentPoster = myPlayer.poster();
   *     // set
   *     myPlayer.poster('http://example.com/myImage.jpg');
   * ```
   *
   * @param  {String=} src Poster image source URL
   * @return {String} poster URL when getting
   * @return {Player} self when setting
   * @method poster
   */
  poster(src) {
    if (src === undefined) {
      return this.poster_;
    }

    // The correct way to remove a poster is to set as an empty string
    // other falsey values will throw errors
    if (!src) {
      src = '';
    }

    // update the internal poster variable
    this.poster_ = src;

    // update the tech's poster
    this.techCall('setPoster', src);

    // alert components that the poster has been set
    this.trigger('posterchange');

    return this;
  }

  /**
   * Get or set whether or not the controls are showing.
   *
   * @param  {Boolean} bool Set controls to showing or not
   * @return {Boolean}    Controls are showing
   * @method controls
   */
  controls(bool) {
    if (bool !== undefined) {
      bool = !!bool; // force boolean
      // Don't trigger a change event unless it actually changed
      if (this.controls_ !== bool) {
        this.controls_ = bool;

        if (this.usingNativeControls()) {
          this.techCall('setControls', bool);
        }

        if (bool) {
          this.removeClass('vjs-controls-disabled');
          this.addClass('vjs-controls-enabled');
          this.trigger('controlsenabled');

          if (!this.usingNativeControls()) {
            this.addTechControlsListeners();
          }
        } else {
          this.removeClass('vjs-controls-enabled');
          this.addClass('vjs-controls-disabled');
          this.trigger('controlsdisabled');

          if (!this.usingNativeControls()) {
            this.removeTechControlsListeners();
          }
        }
      }
      return this;
    }
    return !!this.controls_;
  }

  /**
   * Toggle native controls on/off. Native controls are the controls built into
   * devices (e.g. default iPhone controls), Flash, or other techs
   * (e.g. Vimeo Controls)
   * **This should only be set by the current tech, because only the tech knows
   * if it can support native controls**
   *
   * @param  {Boolean} bool    True signals that native controls are on
   * @return {Player}      Returns the player
   * @private
   * @method usingNativeControls
   */
  usingNativeControls(bool) {
    if (bool !== undefined) {
      bool = !!bool; // force boolean
      // Don't trigger a change event unless it actually changed
      if (this.usingNativeControls_ !== bool) {
        this.usingNativeControls_ = bool;
        if (bool) {
          this.addClass('vjs-using-native-controls');

          /**
            * player is using the native device controls
           *
            * @event usingnativecontrols
            * @memberof Player
            * @instance
            * @private
            */
          this.trigger('usingnativecontrols');
        } else {
          this.removeClass('vjs-using-native-controls');

          /**
            * player is using the custom HTML controls
           *
            * @event usingcustomcontrols
            * @memberof Player
            * @instance
            * @private
            */
          this.trigger('usingcustomcontrols');
        }
      }
      return this;
    }
    return !!this.usingNativeControls_;
  }

  /**
   * Set or get the current MediaError
   *
   * @param  {*} err A MediaError or a String/Number to be turned into a MediaError
   * @return {MediaError|null}     when getting
   * @return {Player}              when setting
   * @method error
   */
  error(err) {
    if (err === undefined) {
      return this.error_ || null;
    }

    // restoring to default
    if (err === null) {
      this.error_ = err;
      this.removeClass('vjs-error');
      return this;
    }

    // error instance
    if (err instanceof MediaError) {
      this.error_ = err;
    } else {
      this.error_ = new MediaError(err);
    }

    // fire an error event on the player
    this.trigger('error');

    // add the vjs-error classname to the player
    this.addClass('vjs-error');

    // log the name of the error type and any message
    // ie8 just logs "[object object]" if you just log the error object
    log.error(`(CODE:${this.error_.code} ${MediaError.errorTypes[this.error_.code]})`, this.error_.message, this.error_);

    return this;
  }

  /**
   * Returns whether or not the player is in the "ended" state.
   *
   * @return {Boolean} True if the player is in the ended state, false if not.
   * @method ended
   */
  ended() { return this.techGet('ended'); }

  /**
   * Returns whether or not the player is in the "seeking" state.
   *
   * @return {Boolean} True if the player is in the seeking state, false if not.
   * @method seeking
   */
  seeking() { return this.techGet('seeking'); }

  /**
   * Returns the TimeRanges of the media that are currently available
   * for seeking to.
   *
   * @return {TimeRanges} the seekable intervals of the media timeline
   * @method seekable
   */
  seekable() { return this.techGet('seekable'); }

  /**
   * Report user activity
   *
   * @param {Object} event Event object
   * @method reportUserActivity
   */
  reportUserActivity(event) {
    this.userActivity_ = true;
  }

  /**
   * Get/set if user is active
   *
   * @param {Boolean} bool Value when setting
   * @return {Boolean} Value if user is active user when getting
   * @method userActive
   */
  userActive(bool) {
    if (bool !== undefined) {
      bool = !!bool;
      if (bool !== this.userActive_) {
        this.userActive_ = bool;
        if (bool) {
          // If the user was inactive and is now active we want to reset the
          // inactivity timer
          this.userActivity_ = true;
          this.removeClass('vjs-user-inactive');
          this.addClass('vjs-user-active');
          this.trigger('useractive');
        } else {
          // We're switching the state to inactive manually, so erase any other
          // activity
          this.userActivity_ = false;

          // Chrome/Safari/IE have bugs where when you change the cursor it can
          // trigger a mousemove event. This causes an issue when you're hiding
          // the cursor when the user is inactive, and a mousemove signals user
          // activity. Making it impossible to go into inactive mode. Specifically
          // this happens in fullscreen when we really need to hide the cursor.
          //
          // When this gets resolved in ALL browsers it can be removed
          // https://code.google.com/p/chromium/issues/detail?id=103041
          if(this.tech) {
            this.tech.one('mousemove', function(e){
              e.stopPropagation();
              e.preventDefault();
            });
          }

          this.removeClass('vjs-user-active');
          this.addClass('vjs-user-inactive');
          this.trigger('userinactive');
        }
      }
      return this;
    }
    return this.userActive_;
  }

  /**
   * Listen for user activity based on timeout value
   *
   * @method listenForUserActivity
   */
  listenForUserActivity() {
    let mouseInProgress, lastMoveX, lastMoveY;

    let handleActivity = Fn.bind(this, this.reportUserActivity);

    let handleMouseMove = function(e) {
      // #1068 - Prevent mousemove spamming
      // Chrome Bug: https://code.google.com/p/chromium/issues/detail?id=366970
      if(e.screenX !== lastMoveX || e.screenY !== lastMoveY) {
        lastMoveX = e.screenX;
        lastMoveY = e.screenY;
        handleActivity();
      }
    };

    let handleMouseDown = function() {
      handleActivity();
      // For as long as the they are touching the device or have their mouse down,
      // we consider them active even if they're not moving their finger or mouse.
      // So we want to continue to update that they are active
      this.clearInterval(mouseInProgress);
      // Setting userActivity=true now and setting the interval to the same time
      // as the activityCheck interval (250) should ensure we never miss the
      // next activityCheck
      mouseInProgress = this.setInterval(handleActivity, 250);
    };

    let handleMouseUp = function(event) {
      handleActivity();
      // Stop the interval that maintains activity if the mouse/touch is down
      this.clearInterval(mouseInProgress);
    };

    // Any mouse movement will be considered user activity
    this.on('mousedown', handleMouseDown);
    this.on('mousemove', handleMouseMove);
    this.on('mouseup', handleMouseUp);

    // Listen for keyboard navigation
    // Shouldn't need to use inProgress interval because of key repeat
    this.on('keydown', handleActivity);
    this.on('keyup', handleActivity);

    // Run an interval every 250 milliseconds instead of stuffing everything into
    // the mousemove/touchmove function itself, to prevent performance degradation.
    // `this.reportUserActivity` simply sets this.userActivity_ to true, which
    // then gets picked up by this loop
    // http://ejohn.org/blog/learning-from-twitter/
    let inactivityTimeout;
    let activityCheck = this.setInterval(function() {
      // Check to see if mouse/touch activity has happened
      if (this.userActivity_) {
        // Reset the activity tracker
        this.userActivity_ = false;

        // If the user state was inactive, set the state to active
        this.userActive(true);

        // Clear any existing inactivity timeout to start the timer over
        this.clearTimeout(inactivityTimeout);

        var timeout = this.options_['inactivityTimeout'];
        if (timeout > 0) {
          // In <timeout> milliseconds, if no more activity has occurred the
          // user will be considered inactive
          inactivityTimeout = this.setTimeout(function () {
            // Protect against the case where the inactivityTimeout can trigger just
            // before the next user activity is picked up by the activityCheck loop
            // causing a flicker
            if (!this.userActivity_) {
                this.userActive(false);
            }
          }, timeout);
        }
      }
    }, 250);
  }

  /**
   * Gets or sets the current playback rate.  A playback rate of
   * 1.0 represents normal speed and 0.5 would indicate half-speed
   * playback, for instance.
   * @see https://html.spec.whatwg.org/multipage/embedded-content.html#dom-media-playbackrate
   *
   * @param  {Number} rate    New playback rate to set.
   * @return {Number}         Returns the new playback rate when setting
   * @return {Number}         Returns the current playback rate when getting
   * @method playbackRate
   */
  playbackRate(rate) {
    if (rate !== undefined) {
      this.techCall('setPlaybackRate', rate);
      return this;
    }

    if (this.tech && this.tech['featuresPlaybackRate']) {
      return this.techGet('playbackRate');
    } else {
      return 1.0;
    }
  }

  /**
   * Gets or sets the audio flag
   *
   * @param  {Boolean} bool    True signals that this is an audio player.
   * @return {Boolean}         Returns true if player is audio, false if not when getting
   * @return {Player}      Returns the player if setting
   * @private
   * @method isAudio
   */
  isAudio(bool) {
    if (bool !== undefined) {
      this.isAudio_ = !!bool;
      return this;
    }

    return !!this.isAudio_;
  }

  /**
   * Returns the current state of network activity for the element, from
   * the codes in the list below.
   * - NETWORK_EMPTY (numeric value 0)
   *   The element has not yet been initialised. All attributes are in
   *   their initial states.
   * - NETWORK_IDLE (numeric value 1)
   *   The element's resource selection algorithm is active and has
   *   selected a resource, but it is not actually using the network at
   *   this time.
   * - NETWORK_LOADING (numeric value 2)
   *   The user agent is actively trying to download data.
   * - NETWORK_NO_SOURCE (numeric value 3)
   *   The element's resource selection algorithm is active, but it has
   *   not yet found a resource to use.
   *
   * @see https://html.spec.whatwg.org/multipage/embedded-content.html#network-states
   * @return {Number} the current network activity state
   * @method networkState
   */
  networkState() {
    return this.techGet('networkState');
  }

  /**
   * Returns a value that expresses the current state of the element
   * with respect to rendering the current playback position, from the
   * codes in the list below.
   * - HAVE_NOTHING (numeric value 0)
   *   No information regarding the media resource is available.
   * - HAVE_METADATA (numeric value 1)
   *   Enough of the resource has been obtained that the duration of the
   *   resource is available.
   * - HAVE_CURRENT_DATA (numeric value 2)
   *   Data for the immediate current playback position is available.
   * - HAVE_FUTURE_DATA (numeric value 3)
   *   Data for the immediate current playback position is available, as
   *   well as enough data for the user agent to advance the current
   *   playback position in the direction of playback.
   * - HAVE_ENOUGH_DATA (numeric value 4)
   *   The user agent estimates that enough data is available for
   *   playback to proceed uninterrupted.
   *
   * @see https://html.spec.whatwg.org/multipage/embedded-content.html#dom-media-readystate
   * @return {Number} the current playback rendering state
   * @method readyState
   */
  readyState() {
    return this.techGet('readyState');
  }

  /*
    * Text tracks are tracks of timed text events.
    * Captions - text displayed over the video for the hearing impaired
    * Subtitles - text displayed over the video for those who don't understand language in the video
    * Chapters - text displayed in a menu allowing the user to jump to particular points (chapters) in the video
<<<<<<< HEAD
    * Descriptions (not supported yet) - audio descriptions that are read back to the user by a screen reading device
=======
    * Descriptions - audio descriptions that are read back to the user by a screen reading device
>>>>>>> e1bcb57f
    */

  /**
   * Get an array of associated text tracks. captions, subtitles, chapters, descriptions
   * http://www.w3.org/html/wg/drafts/html/master/embedded-content-0.html#dom-media-texttracks
   *
   * @return {Array}           Array of track objects
   * @method textTracks
   */
  textTracks() {
    // cannot use techGet directly because it checks to see whether the tech is ready.
    // Flash is unlikely to be ready in time but textTracks should still work.
    return this.tech && this.tech['textTracks']();
  }

  /**
   * Get an array of remote text tracks
   *
   * @return {Array}
   * @method remoteTextTracks
   */
  remoteTextTracks() {
    return this.tech && this.tech['remoteTextTracks']();
  }

  /**
   * Add a text track
   * In addition to the W3C settings we allow adding additional info through options.
   * http://www.w3.org/html/wg/drafts/html/master/embedded-content-0.html#dom-media-addtexttrack
   *
   * @param {String}  kind        Captions, subtitles, chapters, descriptions, or metadata
   * @param {String=} label       Optional label
   * @param {String=} language    Optional language
   * @method addTextTrack
   */
  addTextTrack(kind, label, language) {
    return this.tech && this.tech['addTextTrack'](kind, label, language);
  }

  /**
   * Add a remote text track
   *
   * @param {Object} options    Options for remote text track
   * @method addRemoteTextTrack
   */
  addRemoteTextTrack(options) {
    return this.tech && this.tech['addRemoteTextTrack'](options);
  }

  /**
   * Remove a remote text track
   *
   * @param {Object} track    Remote text track to remove
   * @method removeRemoteTextTrack
   */
  removeRemoteTextTrack(track) {
    this.tech && this.tech['removeRemoteTextTrack'](track);
  }

  /**
   * Get video width
   *
   * @return {Number} Video width
   * @method videoWidth
   */
  videoWidth() {
    return this.tech && this.tech.videoWidth && this.tech.videoWidth() || 0;
  }

  /**
   * Get video height
   *
   * @return {Number} Video height
   * @method videoHeight
   */
  videoHeight() {
    return this.tech && this.tech.videoHeight && this.tech.videoHeight() || 0;
  }

  // Methods to add support for
  // initialTime: function(){ return this.techCall('initialTime'); },
  // startOffsetTime: function(){ return this.techCall('startOffsetTime'); },
  // played: function(){ return this.techCall('played'); },
  // seekable: function(){ return this.techCall('seekable'); },
  // videoTracks: function(){ return this.techCall('videoTracks'); },
  // audioTracks: function(){ return this.techCall('audioTracks'); },
  // defaultPlaybackRate: function(){ return this.techCall('defaultPlaybackRate'); },
  // mediaGroup: function(){ return this.techCall('mediaGroup'); },
  // controller: function(){ return this.techCall('controller'); },
  // defaultMuted: function(){ return this.techCall('defaultMuted'); }

  // TODO
  // currentSrcList: the array of sources including other formats and bitrates
  // playList: array of source lists in order of playback

  /**
   * The player's language code
   * NOTE: The language should be set in the player options if you want the
   * the controls to be built with a specific language. Changing the lanugage
   * later will not update controls text.
   *
   * @param {String} code  The locale string
   * @return {String}      The locale string when getting
   * @return {Player}      self when setting
   * @method language
   */
  language(code) {
    if (code === undefined) {
      return this.language_;
    }

    this.language_ = (''+code).toLowerCase();
    return this;
  }

  /**
   * Get the player's language dictionary
   * Merge every time, because a newly added plugin might call videojs.addLanguage() at any time
   * Languages specified directly in the player options have precedence
   *
   * @return {Array} Array of languages
   * @method languages
   */
  languages() {
    return  mergeOptions(globalOptions['languages'], this.languages_);
  }

  /**
   * Converts track info to JSON
   *
   * @return {Object} JSON object of options
   * @method toJSON
   */
  toJSON() {
    let options = mergeOptions(this.options_);
    let tracks = options.tracks;

    options.tracks = [];

    for (let i = 0; i < tracks.length; i++) {
      let track = tracks[i];

      // deep merge tracks and null out player so no circular references
      track = mergeOptions(track);
      track.player = undefined;
      options.tracks[i] = track;
    }

    return options;
  }

  /**
   * Gets tag settings
   *
   * @param {Element} tag The player tag
   * @return {Array} An array of sources and track objects
   * @static
   * @method getTagSettings
   */
  static getTagSettings(tag) {
    let baseOptions = {
      'sources': [],
      'tracks': []
    };

    const tagOptions = Dom.getElAttributes(tag);
    const dataSetup = tagOptions['data-setup'];

    // Check if data-setup attr exists.
    if (dataSetup !== null){
      // Parse options JSON
      // If empty string, make it a parsable json object.
      const [err, data] = safeParseTuple(dataSetup || '{}');
      if (err) {
        log.error(err);
      }
      assign(tagOptions, data);
    }

    assign(baseOptions, tagOptions);

    // Get tag children settings
    if (tag.hasChildNodes()) {
      const children = tag.childNodes;

      for (let i=0, j=children.length; i<j; i++) {
        const child = children[i];
        // Change case needed: http://ejohn.org/blog/nodename-case-sensitivity/
        const childName = child.nodeName.toLowerCase();
        if (childName === 'source') {
          baseOptions['sources'].push(Dom.getElAttributes(child));
        } else if (childName === 'track') {
          baseOptions['tracks'].push(Dom.getElAttributes(child));
        }
      }
    }

    return baseOptions;
  }

}

/*
 * Global player list
 *
 * @type {Object}
 */
Player.players = {};

/*
 * Player instance options, surfaced using options
 * options = Player.prototype.options_
 * Make changes in options, not here.
 * All options should use string keys so they avoid
 * renaming by closure compiler
 *
 * @type {Object}
 * @private
 */
Player.prototype.options_ = globalOptions;

/**
 * Fired when the player has initial duration and dimension information
 *
 * @event loadedmetadata
 */
Player.prototype.handleLoadedMetaData;

/**
 * Fired when the player has downloaded data at the current playback position
 *
 * @event loadeddata
 */
Player.prototype.handleLoadedData;

/**
 * Fired when the player has finished downloading the source data
 *
 * @event loadedalldata
 */
Player.prototype.handleLoadedAllData;

/**
 * Fired when the user is active, e.g. moves the mouse over the player
 *
 * @event useractive
 */
Player.prototype.handleUserActive;

/**
 * Fired when the user is inactive, e.g. a short delay after the last mouse move or control interaction
 *
 * @event userinactive
 */
Player.prototype.handleUserInactive;

/**
 * Fired when the current playback position has changed *
 * During playback this is fired every 15-250 milliseconds, depending on the
 * playback technology in use.
 *
 * @event timeupdate
 */
Player.prototype.handleTimeUpdate;

/**
 * Fired when the volume changes
 *
 * @event volumechange
 */
Player.prototype.handleVolumeChange;

/**
 * Fired when an error occurs
 *
 * @event error
 */
Player.prototype.handleError;

Player.prototype.flexNotSupported_ = function() {
  var elem = document.createElement('i');

  // Note: We don't actually use flexBasis (or flexOrder), but it's one of the more
  // common flex features that we can rely on when checking for flex support.
  return !('flexBasis' in elem.style ||
          'webkitFlexBasis' in elem.style ||
          'mozFlexBasis' in elem.style ||
          'msFlexBasis' in elem.style ||
          'msFlexOrder' in elem.style /* IE10-specific (2012 flex spec)  */);
};

Component.registerComponent('Player', Player);
export default Player;<|MERGE_RESOLUTION|>--- conflicted
+++ resolved
@@ -2297,11 +2297,7 @@
     * Captions - text displayed over the video for the hearing impaired
     * Subtitles - text displayed over the video for those who don't understand language in the video
     * Chapters - text displayed in a menu allowing the user to jump to particular points (chapters) in the video
-<<<<<<< HEAD
-    * Descriptions (not supported yet) - audio descriptions that are read back to the user by a screen reading device
-=======
     * Descriptions - audio descriptions that are read back to the user by a screen reading device
->>>>>>> e1bcb57f
     */
 
   /**

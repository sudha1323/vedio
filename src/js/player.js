--- conflicted
+++ resolved
@@ -25,15 +25,8 @@
 import textTrackConverter from './tracks/text-track-list-converter.js';
 import ModalDialog from './modal-dialog';
 import Tech from './tech/tech.js';
-<<<<<<< HEAD
 import * as middleware from './tech/middleware.js';
-import TextTrackList from './tracks/text-track-list.js';
-import HTMLTrackElementList from './tracks/html-track-element-list';
-import AudioTrackList from './tracks/audio-track-list.js';
-import VideoTrackList from './tracks/video-track-list.js';
-=======
 import {ALL as TRACK_TYPES} from './tracks/track-types';
->>>>>>> 1ba1f5aa
 
 // The following imports are used only to ensure that the corresponding modules
 // are always included in the video.js package. Importing the modules will
@@ -825,14 +818,6 @@
       'nativeControlsForTouch': this.options_.nativeControlsForTouch,
       'playerId': this.id(),
       'techId': `${this.id()}_${techName}_api`,
-<<<<<<< HEAD
-      'videoTracks': this.videoTracks_,
-      'textTracks': this.textTracks_,
-      'remoteTextTracks': this.remoteTextTracks_,
-      'remoteTextTrackEls_': this.remoteTextTrackEls_,
-      'audioTracks': this.audioTracks_,
-=======
->>>>>>> 1ba1f5aa
       'autoplay': this.options_.autoplay,
       'preload': this.options_.preload,
       'loop': this.options_.loop,
@@ -922,19 +907,11 @@
    */
   unloadTech_() {
     // Save the current text tracks so that we can reuse the same text tracks with the next tech
-<<<<<<< HEAD
-    this.videoTracks_ = this.videoTracks();
-    this.textTracks_ = this.textTracks();
-    this.remoteTextTracks_ = this.remoteTextTracks();
-    this.remoteTextTrackEls_ = this.remoteTextTrackEls();
-    this.audioTracks_ = this.audioTracks();
-=======
     TRACK_TYPES.names.forEach((name) => {
       const props = TRACK_TYPES[name];
 
       this[props.privateName] = this[props.getterName]();
     });
->>>>>>> 1ba1f5aa
     this.textTracksJson_ = textTrackConverter.textTracksToJson(this.tech_);
 
     this.isReady_ = false;
@@ -2906,112 +2883,6 @@
   }
 
   /**
-<<<<<<< HEAD
-   * Get the {@link VideoTrackList}
-   *
-   * @see https://html.spec.whatwg.org/multipage/embedded-content.html#videotracklist
-   *
-   * @return {VideoTrackList}
-   *         the current video track list
-   */
-  videoTracks() {
-    // if we have not yet loadTech_, we create videoTracks_
-    // these will be passed to the tech during loading
-    if (!this.tech_) {
-      this.videoTracks_ = this.videoTracks_ || new VideoTrackList();
-      return this.videoTracks_;
-    }
-
-    return this.tech_.videoTracks();
-  }
-
-  /**
-   * Get the {@link AudioTrackList}
-   *
-   * @see https://html.spec.whatwg.org/multipage/embedded-content.html#audiotracklist
-   *
-   * @return {AudioTrackList}
-   *         the current audio track list
-   */
-  audioTracks() {
-    // if we have not yet loadTech_, we create videoTracks_
-    // these will be passed to the tech during loading
-    if (!this.tech_) {
-      this.audioTracks_ = this.audioTracks_ || new AudioTrackList();
-      return this.audioTracks_;
-    }
-
-    return this.tech_.audioTracks();
-  }
-
-  /**
-   * Get the {@link TextTrackList}
-   *
-   * Text tracks are tracks of timed text events.
-   * - Captions: text displayed over the video
-   *             for the hearing impaired
-   * - Subtitles: text displayed over the video for
-   *              those who don't understand language in the video
-   * - Chapters: text displayed in a menu allowing the user to jump
-   *             to particular points (chapters) in the video
-   * - Descriptions: (not yet implemented) audio descriptions that are read back to
-   *                 the user by a screen reading device
-   *
-   * @see http://www.w3.org/html/wg/drafts/html/master/embedded-content-0.html#dom-media-texttracks
-   *
-   * @return {TextTrackList|undefined}
-   *         The current TextTrackList or undefined if
-   *         or undefined if we don't have a tech
-   */
-  textTracks() {
-    if (!this.tech_) {
-      this.textTracks_ = this.textTracks_ || new TextTrackList();
-      return this.textTracks_;
-    }
-
-    return this.tech_.textTracks();
-  }
-
-  /**
-   * Get the "remote" {@link TextTrackList}. Remote Text Tracks
-   * are tracks that were added to the HTML video element and can
-   * be removed, whereas normal texttracks cannot be removed.
-   *
-   *
-   * @return {TextTrackList|undefined}
-   *         The current remote text track list or undefined
-   *         if we don't have a tech
-   */
-  remoteTextTracks() {
-    if (!this.tech_) {
-      this.remoteTextTracks_ = this.remoteTextTracks_ || new TextTrackList();
-      return this.remoteTextTracks_;
-    }
-
-    return this.tech_.remoteTextTracks();
-  }
-
-  /**
-   * Get the "remote" {@link HTMLTrackElementList}.
-   * This gives the user all of the DOM elements that match up
-   * with the remote {@link TextTrackList}.
-   *
-   * @return {HTMLTrackElementList}
-   *         The current remote text track list elements
-   *         or undefined if we don't have a tech
-   */
-  remoteTextTrackEls() {
-    if (!this.tech_) {
-      this.remoteTextTrackEls_ = this.remoteTextTrackEls_ || new HTMLTrackElementList();
-      return this.remoteTextTrackEls_;
-    }
-
-    return this.tech_.remoteTextTrackEls();
-  }
-
-  /**
-=======
->>>>>>> 1ba1f5aa
    * A helper method for adding a {@link TextTrack} to our
    * {@link TextTrackList}.
    *

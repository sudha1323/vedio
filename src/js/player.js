/**
 * @file player.js
 */
// Subclasses Component
import Component from './component.js';

import {version} from '../../package.json';
import document from 'global/document';
import window from 'global/window';
import tsml from 'tsml';
import evented from './mixins/evented';
import {isEvented, addEventedCallback} from './mixins/evented';
import * as Events from './utils/events.js';
import * as Dom from './utils/dom.js';
import * as Fn from './utils/fn.js';
import * as Guid from './utils/guid.js';
import * as browser from './utils/browser.js';
import {IE_VERSION, IS_CHROME, IS_WINDOWS} from './utils/browser.js';
import log, { createLogger } from './utils/log.js';
import toTitleCase, { titleCaseEquals } from './utils/to-title-case.js';
import { createTimeRange } from './utils/time-ranges.js';
import { bufferedPercent } from './utils/buffer.js';
import * as stylesheet from './utils/stylesheet.js';
import FullscreenApi from './fullscreen-api.js';
import MediaError from './media-error.js';
import safeParseTuple from 'safe-json-parse/tuple';
import {assign} from './utils/obj';
import mergeOptions from './utils/merge-options.js';
import {silencePromise, isPromise} from './utils/promise';
import textTrackConverter from './tracks/text-track-list-converter.js';
import ModalDialog from './modal-dialog';
import Tech from './tech/tech.js';
import * as middleware from './tech/middleware.js';
import {ALL as TRACK_TYPES} from './tracks/track-types';
import filterSource from './utils/filter-source';
import {getMimetype, findMimetype} from './utils/mimetypes';
import keycode from 'keycode';

// The following imports are used only to ensure that the corresponding modules
// are always included in the video.js package. Importing the modules will
// execute them and they will register themselves with video.js.
import './tech/loader.js';
import './poster-image.js';
import './tracks/text-track-display.js';
import './loading-spinner.js';
import './big-play-button.js';
import './close-button.js';
import './control-bar/control-bar.js';
import './error-display.js';
import './tracks/text-track-settings.js';
import './resize-manager.js';
import './live-tracker.js';

// Import Html5 tech, at least for disposing the original video tag.
import './tech/html5.js';

// The following tech events are simply re-triggered
// on the player when they happen
const TECH_EVENTS_RETRIGGER = [
  /**
   * Fired while the user agent is downloading media data.
   *
   * @event Player#progress
   * @type {EventTarget~Event}
   */
  /**
   * Retrigger the `progress` event that was triggered by the {@link Tech}.
   *
   * @private
   * @method Player#handleTechProgress_
   * @fires Player#progress
   * @listens Tech#progress
   */
  'progress',

  /**
   * Fires when the loading of an audio/video is aborted.
   *
   * @event Player#abort
   * @type {EventTarget~Event}
   */
  /**
   * Retrigger the `abort` event that was triggered by the {@link Tech}.
   *
   * @private
   * @method Player#handleTechAbort_
   * @fires Player#abort
   * @listens Tech#abort
   */
  'abort',

  /**
   * Fires when the browser is intentionally not getting media data.
   *
   * @event Player#suspend
   * @type {EventTarget~Event}
   */
  /**
   * Retrigger the `suspend` event that was triggered by the {@link Tech}.
   *
   * @private
   * @method Player#handleTechSuspend_
   * @fires Player#suspend
   * @listens Tech#suspend
   */
  'suspend',

  /**
   * Fires when the current playlist is empty.
   *
   * @event Player#emptied
   * @type {EventTarget~Event}
   */
  /**
   * Retrigger the `emptied` event that was triggered by the {@link Tech}.
   *
   * @private
   * @method Player#handleTechEmptied_
   * @fires Player#emptied
   * @listens Tech#emptied
   */
  'emptied',
  /**
   * Fires when the browser is trying to get media data, but data is not available.
   *
   * @event Player#stalled
   * @type {EventTarget~Event}
   */
  /**
   * Retrigger the `stalled` event that was triggered by the {@link Tech}.
   *
   * @private
   * @method Player#handleTechStalled_
   * @fires Player#stalled
   * @listens Tech#stalled
   */
  'stalled',

  /**
   * Fires when the browser has loaded meta data for the audio/video.
   *
   * @event Player#loadedmetadata
   * @type {EventTarget~Event}
   */
  /**
   * Retrigger the `stalled` event that was triggered by the {@link Tech}.
   *
   * @private
   * @method Player#handleTechLoadedmetadata_
   * @fires Player#loadedmetadata
   * @listens Tech#loadedmetadata
   */
  'loadedmetadata',

  /**
   * Fires when the browser has loaded the current frame of the audio/video.
   *
   * @event Player#loadeddata
   * @type {event}
   */
  /**
   * Retrigger the `loadeddata` event that was triggered by the {@link Tech}.
   *
   * @private
   * @method Player#handleTechLoaddeddata_
   * @fires Player#loadeddata
   * @listens Tech#loadeddata
   */
  'loadeddata',

  /**
   * Fires when the current playback position has changed.
   *
   * @event Player#timeupdate
   * @type {event}
   */
  /**
   * Retrigger the `timeupdate` event that was triggered by the {@link Tech}.
   *
   * @private
   * @method Player#handleTechTimeUpdate_
   * @fires Player#timeupdate
   * @listens Tech#timeupdate
   */
  'timeupdate',

  /**
   * Fires when the video's intrinsic dimensions change
   *
   * @event Player#resize
   * @type {event}
   */
  /**
   * Retrigger the `resize` event that was triggered by the {@link Tech}.
   *
   * @private
   * @method Player#handleTechResize_
   * @fires Player#resize
   * @listens Tech#resize
   */
  'resize',

  /**
   * Fires when the volume has been changed
   *
   * @event Player#volumechange
   * @type {event}
   */
  /**
   * Retrigger the `volumechange` event that was triggered by the {@link Tech}.
   *
   * @private
   * @method Player#handleTechVolumechange_
   * @fires Player#volumechange
   * @listens Tech#volumechange
   */
  'volumechange',

  /**
   * Fires when the text track has been changed
   *
   * @event Player#texttrackchange
   * @type {event}
   */
  /**
   * Retrigger the `texttrackchange` event that was triggered by the {@link Tech}.
   *
   * @private
   * @method Player#handleTechTexttrackchange_
   * @fires Player#texttrackchange
   * @listens Tech#texttrackchange
   */
  'texttrackchange'
];

// events to queue when playback rate is zero
// this is a hash for the sole purpose of mapping non-camel-cased event names
// to camel-cased function names
const TECH_EVENTS_QUEUE = {
  canplay: 'CanPlay',
  canplaythrough: 'CanPlayThrough',
  playing: 'Playing',
  seeked: 'Seeked'
};

const BREAKPOINT_ORDER = [
  'tiny',
  'xsmall',
  'small',
  'medium',
  'large',
  'xlarge',
  'huge'
];

const BREAKPOINT_CLASSES = {};

// grep: vjs-layout-tiny
// grep: vjs-layout-x-small
// grep: vjs-layout-small
// grep: vjs-layout-medium
// grep: vjs-layout-large
// grep: vjs-layout-x-large
// grep: vjs-layout-huge
BREAKPOINT_ORDER.forEach(k => {
  const v = k.charAt(0) === 'x' ? `x-${k.substring(1)}` : k;

  BREAKPOINT_CLASSES[k] = `vjs-layout-${v}`;
});

const DEFAULT_BREAKPOINTS = {
  tiny: 210,
  xsmall: 320,
  small: 425,
  medium: 768,
  large: 1440,
  xlarge: 2560,
  huge: Infinity
};

/**
 * An instance of the `Player` class is created when any of the Video.js setup methods
 * are used to initialize a video.
 *
 * After an instance has been created it can be accessed globally in two ways:
 * 1. By calling `videojs('example_video_1');`
 * 2. By using it directly via  `videojs.players.example_video_1;`
 *
 * @extends Component
 */
class Player extends Component {

  /**
   * Create an instance of this class.
   *
   * @param {Element} tag
   *        The original video DOM element used for configuring options.
   *
   * @param {Object} [options]
   *        Object of option names and values.
   *
   * @param {Component~ReadyCallback} [ready]
   *        Ready callback function.
   */
  constructor(tag, options, ready) {
    // Make sure tag ID exists
    tag.id = tag.id || options.id || `vjs_video_${Guid.newGUID()}`;

    // Set Options
    // The options argument overrides options set in the video tag
    // which overrides globally set options.
    // This latter part coincides with the load order
    // (tag must exist before Player)
    options = assign(Player.getTagSettings(tag), options);

    // Delay the initialization of children because we need to set up
    // player properties first, and can't use `this` before `super()`
    options.initChildren = false;

    // Same with creating the element
    options.createEl = false;

    // don't auto mixin the evented mixin
    options.evented = false;

    // we don't want the player to report touch activity on itself
    // see enableTouchActivity in Component
    options.reportTouchActivity = false;

    // If language is not set, get the closest lang attribute
    if (!options.language) {
      if (typeof tag.closest === 'function') {
        const closest = tag.closest('[lang]');

        if (closest && closest.getAttribute) {
          options.language = closest.getAttribute('lang');
        }
      } else {
        let element = tag;

        while (element && element.nodeType === 1) {
          if (Dom.getAttributes(element).hasOwnProperty('lang')) {
            options.language = element.getAttribute('lang');
            break;
          }
          element = element.parentNode;
        }
      }
    }

    // Run base component initializing with new options
    super(null, options, ready);

    // Create bound methods for document listeners.
    this.boundDocumentFullscreenChange_ = Fn.bind(this, this.documentFullscreenChange_);
    this.boundFullWindowOnEscKey_ = Fn.bind(this, this.fullWindowOnEscKey);

    // create logger
    this.log = createLogger(this.id_);

    // Hold our own reference to fullscreen api so it can be mocked in tests
    this.fsApi_ = FullscreenApi;

    // Tracks when a tech changes the poster
    this.isPosterFromTech_ = false;

    // Holds callback info that gets queued when playback rate is zero
    // and a seek is happening
    this.queuedCallbacks_ = [];

    // Turn off API access because we're loading a new tech that might load asynchronously
    this.isReady_ = false;

    // Init state hasStarted_
    this.hasStarted_ = false;

    // Init state userActive_
    this.userActive_ = false;

    // if the global option object was accidentally blown away by
    // someone, bail early with an informative error
    if (!this.options_ ||
        !this.options_.techOrder ||
        !this.options_.techOrder.length) {
      throw new Error('No techOrder specified. Did you overwrite ' +
                      'videojs.options instead of just changing the ' +
                      'properties you want to override?');
    }

    // Store the original tag used to set options
    this.tag = tag;

    // Store the tag attributes used to restore html5 element
    this.tagAttributes = tag && Dom.getAttributes(tag);

    // Update current language
    this.language(this.options_.language);

    // Update Supported Languages
    if (options.languages) {
      // Normalise player option languages to lowercase
      const languagesToLower = {};

      Object.getOwnPropertyNames(options.languages).forEach(function(name) {
        languagesToLower[name.toLowerCase()] = options.languages[name];
      });
      this.languages_ = languagesToLower;
    } else {
      this.languages_ = Player.prototype.options_.languages;
    }

    this.resetCache_();

    // Set poster
    this.poster_ = options.poster || '';

    // Set controls
    this.controls_ = !!options.controls;

    // Original tag settings stored in options
    // now remove immediately so native controls don't flash.
    // May be turned back on by HTML5 tech if nativeControlsForTouch is true
    tag.controls = false;
    tag.removeAttribute('controls');

    this.changingSrc_ = false;
    this.playCallbacks_ = [];
    this.playTerminatedQueue_ = [];

    // the attribute overrides the option
    if (tag.hasAttribute('autoplay')) {
      this.autoplay(true);
    } else {
      // otherwise use the setter to validate and
      // set the correct value.
      this.autoplay(this.options_.autoplay);
    }

    // check plugins
    if (options.plugins) {
      Object.keys(options.plugins).forEach((name) => {
        if (typeof this[name] !== 'function') {
          throw new Error(`plugin "${name}" does not exist`);
        }
      });
    }

    /*
     * Store the internal state of scrubbing
     *
     * @private
     * @return {Boolean} True if the user is scrubbing
     */
    this.scrubbing_ = false;

    this.el_ = this.createEl();

    // Make this an evented object and use `el_` as its event bus.
    evented(this, {eventBusKey: 'el_'});

    if (this.fluid_) {
      this.on('playerreset', this.updateStyleEl_);
    }
    // We also want to pass the original player options to each component and plugin
    // as well so they don't need to reach back into the player for options later.
    // We also need to do another copy of this.options_ so we don't end up with
    // an infinite loop.
    const playerOptionsCopy = mergeOptions(this.options_);

    // Load plugins
    if (options.plugins) {
      Object.keys(options.plugins).forEach((name) => {
        this[name](options.plugins[name]);
      });
    }

    this.options_.playerOptions = playerOptionsCopy;

    this.middleware_ = [];

    this.initChildren();

    // Set isAudio based on whether or not an audio tag was used
    this.isAudio(tag.nodeName.toLowerCase() === 'audio');

    // Update controls className. Can't do this when the controls are initially
    // set because the element doesn't exist yet.
    if (this.controls()) {
      this.addClass('vjs-controls-enabled');
    } else {
      this.addClass('vjs-controls-disabled');
    }

    // Set ARIA label and region role depending on player type
    this.el_.setAttribute('role', 'region');
    if (this.isAudio()) {
      this.el_.setAttribute('aria-label', this.localize('Audio Player'));
    } else {
      this.el_.setAttribute('aria-label', this.localize('Video Player'));
    }

    if (this.isAudio()) {
      this.addClass('vjs-audio');
    }

    if (this.flexNotSupported_()) {
      this.addClass('vjs-no-flex');
    }

    // TODO: Make this smarter. Toggle user state between touching/mousing
    // using events, since devices can have both touch and mouse events.
    // TODO: Make this check be performed again when the window switches between monitors
    // (See https://github.com/videojs/video.js/issues/5683)
    if (browser.TOUCH_ENABLED) {
      this.addClass('vjs-touch-enabled');
    }

    // iOS Safari has broken hover handling
    if (!browser.IS_IOS) {
      this.addClass('vjs-workinghover');
    }

    // Make player easily findable by ID
    Player.players[this.id_] = this;

    // Add a major version class to aid css in plugins
    const majorVersion = version.split('.')[0];

    this.addClass(`vjs-v${majorVersion}`);

    // When the player is first initialized, trigger activity so components
    // like the control bar show themselves if needed
    this.userActive(true);
    this.reportUserActivity();

    this.one('play', this.listenForUserActivity_);
    this.on('stageclick', this.handleStageClick_);
    this.on('keydown', this.handleKeyDown);

    this.breakpoints(this.options_.breakpoints);
    this.responsive(this.options_.responsive);

  }

  /**
   * Destroys the video player and does any necessary cleanup.
   *
   * This is especially helpful if you are dynamically adding and removing videos
   * to/from the DOM.
   *
   * @fires Player#dispose
   */
  dispose() {
    /**
     * Called when the player is being disposed of.
     *
     * @event Player#dispose
     * @type {EventTarget~Event}
     */
    this.trigger('dispose');
    // prevent dispose from being called twice
    this.off('dispose');

    // Make sure all player-specific document listeners are unbound. This is
    Events.off(document, FullscreenApi.fullscreenchange, this.boundDocumentFullscreenChange_);
    Events.off(document, 'keydown', this.boundFullWindowOnEscKey_);

    if (this.styleEl_ && this.styleEl_.parentNode) {
      this.styleEl_.parentNode.removeChild(this.styleEl_);
      this.styleEl_ = null;
    }

    // Kill reference to this player
    Player.players[this.id_] = null;

    if (this.tag && this.tag.player) {
      this.tag.player = null;
    }

    if (this.el_ && this.el_.player) {
      this.el_.player = null;
    }

    if (this.tech_) {
      this.tech_.dispose();
      this.isPosterFromTech_ = false;
      this.poster_ = '';
    }

    if (this.playerElIngest_) {
      this.playerElIngest_ = null;
    }

    if (this.tag) {
      this.tag = null;
    }

    middleware.clearCacheForPlayer(this);

    // remove all event handlers for track lists
    // all tracks and track listeners are removed on
    // tech dispose
    TRACK_TYPES.names.forEach((name) => {
      const props = TRACK_TYPES[name];
      const list = this[props.getterName]();

      // if it is not a native list
      // we have to manually remove event listeners
      if (list && list.off) {
        list.off();
      }
    });

    // the actual .el_ is removed here
    super.dispose();
  }

  /**
   * Create the `Player`'s DOM element.
   *
   * @return {Element}
   *         The DOM element that gets created.
   */
  createEl() {
    let tag = this.tag;
    let el;
    let playerElIngest = this.playerElIngest_ = tag.parentNode && tag.parentNode.hasAttribute && tag.parentNode.hasAttribute('data-vjs-player');
    const divEmbed = this.tag.tagName.toLowerCase() === 'video-js';

    if (playerElIngest) {
      el = this.el_ = tag.parentNode;
    } else if (!divEmbed) {
      el = this.el_ = super.createEl('div');
    }

    // Copy over all the attributes from the tag, including ID and class
    // ID will now reference player box, not the video tag
    const attrs = Dom.getAttributes(tag);

    if (divEmbed) {
      el = this.el_ = tag;
      tag = this.tag = document.createElement('video');
      while (el.children.length) {
        tag.appendChild(el.firstChild);
      }

      if (!Dom.hasClass(el, 'video-js')) {
        Dom.addClass(el, 'video-js');
      }

      el.appendChild(tag);

      playerElIngest = this.playerElIngest_ = el;
      // move properties over from our custom `video-js` element
      // to our new `video` element. This will move things like
      // `src` or `controls` that were set via js before the player
      // was initialized.
      Object.keys(el).forEach((k) => {
        tag[k] = el[k];
      });
    }

    // set tabindex to -1 to remove the video element from the focus order
    tag.setAttribute('tabindex', '-1');
    attrs.tabindex = '-1';

    // Workaround for #4583 (JAWS+IE doesn't announce BPB or play button), and
    // for the same issue with Chrome (on Windows) with JAWS.
    // See https://github.com/FreedomScientific/VFO-standards-support/issues/78
    // Note that we can't detect if JAWS is being used, but this ARIA attribute
    //  doesn't change behavior of IE11 or Chrome if JAWS is not being used
    if (IE_VERSION || (IS_CHROME && IS_WINDOWS)) {
      tag.setAttribute('role', 'application');
      attrs.role = 'application';
    }

    // Remove width/height attrs from tag so CSS can make it 100% width/height
    tag.removeAttribute('width');
    tag.removeAttribute('height');

    if ('width' in attrs) {
      delete attrs.width;
    }
    if ('height' in attrs) {
      delete attrs.height;
    }

    Object.getOwnPropertyNames(attrs).forEach(function(attr) {
      // don't copy over the class attribute to the player element when we're in a div embed
      // the class is already set up properly in the divEmbed case
      // and we want to make sure that the `video-js` class doesn't get lost
      if (!(divEmbed && attr === 'class')) {
        el.setAttribute(attr, attrs[attr]);
      }

      if (divEmbed) {
        tag.setAttribute(attr, attrs[attr]);
      }
    });

    // Update tag id/class for use as HTML5 playback tech
    // Might think we should do this after embedding in container so .vjs-tech class
    // doesn't flash 100% width/height, but class only applies with .video-js parent
    tag.playerId = tag.id;
    tag.id += '_html5_api';
    tag.className = 'vjs-tech';

    // Make player findable on elements
    tag.player = el.player = this;
    // Default state of video is paused
    this.addClass('vjs-paused');

    // Add a style element in the player that we'll use to set the width/height
    // of the player in a way that's still overrideable by CSS, just like the
    // video element
    if (window.VIDEOJS_NO_DYNAMIC_STYLE !== true) {
      this.styleEl_ = stylesheet.createStyleElement('vjs-styles-dimensions');
      const defaultsStyleEl = Dom.$('.vjs-styles-defaults');
      const head = Dom.$('head');

      head.insertBefore(this.styleEl_, defaultsStyleEl ? defaultsStyleEl.nextSibling : head.firstChild);
    }

    this.fill_ = false;
    this.fluid_ = false;

    // Pass in the width/height/aspectRatio options which will update the style el
    this.width(this.options_.width);
    this.height(this.options_.height);
    this.fill(this.options_.fill);
    this.fluid(this.options_.fluid);
    this.aspectRatio(this.options_.aspectRatio);

    // Hide any links within the video/audio tag,
    // because IE doesn't hide them completely from screen readers.
    const links = tag.getElementsByTagName('a');

    for (let i = 0; i < links.length; i++) {
      const linkEl = links.item(i);

      Dom.addClass(linkEl, 'vjs-hidden');
      linkEl.setAttribute('hidden', 'hidden');
    }

    // insertElFirst seems to cause the networkState to flicker from 3 to 2, so
    // keep track of the original for later so we can know if the source originally failed
    tag.initNetworkState_ = tag.networkState;

    // Wrap video tag in div (el/box) container
    if (tag.parentNode && !playerElIngest) {
      tag.parentNode.insertBefore(el, tag);
    }

    // insert the tag as the first child of the player element
    // then manually add it to the children array so that this.addChild
    // will work properly for other components
    //
    // Breaks iPhone, fixed in HTML5 setup.
    Dom.prependTo(tag, el);
    this.children_.unshift(tag);

    // Set lang attr on player to ensure CSS :lang() in consistent with player
    // if it's been set to something different to the doc
    this.el_.setAttribute('lang', this.language_);

    this.el_ = el;

    return el;
  }

  /**
   * A getter/setter for the `Player`'s width. Returns the player's configured value.
   * To get the current width use `currentWidth()`.
   *
   * @param {number} [value]
   *        The value to set the `Player`'s width to.
   *
   * @return {number}
   *         The current width of the `Player` when getting.
   */
  width(value) {
    return this.dimension('width', value);
  }

  /**
   * A getter/setter for the `Player`'s height. Returns the player's configured value.
   * To get the current height use `currentheight()`.
   *
   * @param {number} [value]
   *        The value to set the `Player`'s heigth to.
   *
   * @return {number}
   *         The current height of the `Player` when getting.
   */
  height(value) {
    return this.dimension('height', value);
  }

  /**
   * A getter/setter for the `Player`'s width & height.
   *
   * @param {string} dimension
   *        This string can be:
   *        - 'width'
   *        - 'height'
   *
   * @param {number} [value]
   *        Value for dimension specified in the first argument.
   *
   * @return {number}
   *         The dimension arguments value when getting (width/height).
   */
  dimension(dimension, value) {
    const privDimension = dimension + '_';

    if (value === undefined) {
      return this[privDimension] || 0;
    }

    if (value === '') {
      // If an empty string is given, reset the dimension to be automatic
      this[privDimension] = undefined;
      this.updateStyleEl_();
      return;
    }

    const parsedVal = parseFloat(value);

    if (isNaN(parsedVal)) {
      log.error(`Improper value "${value}" supplied for for ${dimension}`);
      return;
    }

    this[privDimension] = parsedVal;
    this.updateStyleEl_();
  }

  /**
   * A getter/setter/toggler for the vjs-fluid `className` on the `Player`.
   *
   * Turning this on will turn off fill mode.
   *
   * @param {boolean} [bool]
   *        - A value of true adds the class.
   *        - A value of false removes the class.
   *        - No value will be a getter.
   *
   * @return {boolean|undefined}
   *         - The value of fluid when getting.
   *         - `undefined` when setting.
   */
  fluid(bool) {
    if (bool === undefined) {
      return !!this.fluid_;
    }

    this.fluid_ = !!bool;

    if (isEvented(this)) {
      this.off('playerreset', this.updateStyleEl_);
    }
    if (bool) {
      this.addClass('vjs-fluid');
      this.fill(false);
      addEventedCallback(function() {
        this.on('playerreset', this.updateStyleEl_);
      });
    } else {
      this.removeClass('vjs-fluid');
    }

    this.updateStyleEl_();
  }

  /**
   * A getter/setter/toggler for the vjs-fill `className` on the `Player`.
   *
   * Turning this on will turn off fluid mode.
   *
   * @param {boolean} [bool]
   *        - A value of true adds the class.
   *        - A value of false removes the class.
   *        - No value will be a getter.
   *
   * @return {boolean|undefined}
   *         - The value of fluid when getting.
   *         - `undefined` when setting.
   */
  fill(bool) {
    if (bool === undefined) {
      return !!this.fill_;
    }

    this.fill_ = !!bool;

    if (bool) {
      this.addClass('vjs-fill');
      this.fluid(false);
    } else {
      this.removeClass('vjs-fill');
    }
  }

  /**
   * Get/Set the aspect ratio
   *
   * @param {string} [ratio]
   *        Aspect ratio for player
   *
   * @return {string|undefined}
   *         returns the current aspect ratio when getting
   */

  /**
   * A getter/setter for the `Player`'s aspect ratio.
   *
   * @param {string} [ratio]
   *        The value to set the `Player's aspect ratio to.
   *
   * @return {string|undefined}
   *         - The current aspect ratio of the `Player` when getting.
   *         - undefined when setting
   */
  aspectRatio(ratio) {
    if (ratio === undefined) {
      return this.aspectRatio_;
    }

    // Check for width:height format
    if (!(/^\d+\:\d+$/).test(ratio)) {
      throw new Error('Improper value supplied for aspect ratio. The format should be width:height, for example 16:9.');
    }
    this.aspectRatio_ = ratio;

    // We're assuming if you set an aspect ratio you want fluid mode,
    // because in fixed mode you could calculate width and height yourself.
    this.fluid(true);

    this.updateStyleEl_();
  }

  /**
   * Update styles of the `Player` element (height, width and aspect ratio).
   *
   * @private
   * @listens Tech#loadedmetadata
   */
  updateStyleEl_() {
    if (window.VIDEOJS_NO_DYNAMIC_STYLE === true) {
      const width = typeof this.width_ === 'number' ? this.width_ : this.options_.width;
      const height = typeof this.height_ === 'number' ? this.height_ : this.options_.height;
      const techEl = this.tech_ && this.tech_.el();

      if (techEl) {
        if (width >= 0) {
          techEl.width = width;
        }
        if (height >= 0) {
          techEl.height = height;
        }
      }

      return;
    }

    let width;
    let height;
    let aspectRatio;
    let idClass;

    // The aspect ratio is either used directly or to calculate width and height.
    if (this.aspectRatio_ !== undefined && this.aspectRatio_ !== 'auto') {
      // Use any aspectRatio that's been specifically set
      aspectRatio = this.aspectRatio_;
    } else if (this.videoWidth() > 0) {
      // Otherwise try to get the aspect ratio from the video metadata
      aspectRatio = this.videoWidth() + ':' + this.videoHeight();
    } else {
      // Or use a default. The video element's is 2:1, but 16:9 is more common.
      aspectRatio = '16:9';
    }

    // Get the ratio as a decimal we can use to calculate dimensions
    const ratioParts = aspectRatio.split(':');
    const ratioMultiplier = ratioParts[1] / ratioParts[0];

    if (this.width_ !== undefined) {
      // Use any width that's been specifically set
      width = this.width_;
    } else if (this.height_ !== undefined) {
      // Or calulate the width from the aspect ratio if a height has been set
      width = this.height_ / ratioMultiplier;
    } else {
      // Or use the video's metadata, or use the video el's default of 300
      width = this.videoWidth() || 300;
    }

    if (this.height_ !== undefined) {
      // Use any height that's been specifically set
      height = this.height_;
    } else {
      // Otherwise calculate the height from the ratio and the width
      height = width * ratioMultiplier;
    }

    // Ensure the CSS class is valid by starting with an alpha character
    if ((/^[^a-zA-Z]/).test(this.id())) {
      idClass = 'dimensions-' + this.id();
    } else {
      idClass = this.id() + '-dimensions';
    }

    // Ensure the right class is still on the player for the style element
    this.addClass(idClass);

    stylesheet.setTextContent(this.styleEl_, `
      .${idClass} {
        width: ${width}px;
        height: ${height}px;
      }

      .${idClass}.vjs-fluid {
        padding-top: ${ratioMultiplier * 100}%;
      }
    `);
  }

  /**
   * Load/Create an instance of playback {@link Tech} including element
   * and API methods. Then append the `Tech` element in `Player` as a child.
   *
   * @param {string} techName
   *        name of the playback technology
   *
   * @param {string} source
   *        video source
   *
   * @private
   */
  loadTech_(techName, source) {

    // Pause and remove current playback technology
    if (this.tech_) {
      this.unloadTech_();
    }

    const titleTechName = toTitleCase(techName);
    const camelTechName = techName.charAt(0).toLowerCase() + techName.slice(1);

    // get rid of the HTML5 video tag as soon as we are using another tech
    if (titleTechName !== 'Html5' && this.tag) {
      Tech.getTech('Html5').disposeMediaElement(this.tag);
      this.tag.player = null;
      this.tag = null;
    }

    this.techName_ = titleTechName;

    // Turn off API access because we're loading a new tech that might load asynchronously
    this.isReady_ = false;

    // if autoplay is a string we pass false to the tech
    // because the player is going to handle autoplay on `loadstart`
    const autoplay = typeof this.autoplay() === 'string' ? false : this.autoplay();

    // Grab tech-specific options from player options and add source and parent element to use.
    const techOptions = {
      source,
      autoplay,
      'nativeControlsForTouch': this.options_.nativeControlsForTouch,
      'playerId': this.id(),
      'techId': `${this.id()}_${camelTechName}_api`,
      'playsinline': this.options_.playsinline,
      'preload': this.options_.preload,
      'loop': this.options_.loop,
      'muted': this.options_.muted,
      'poster': this.poster(),
      'language': this.language(),
      'playerElIngest': this.playerElIngest_ || false,
      'vtt.js': this.options_['vtt.js'],
      'canOverridePoster': !!this.options_.techCanOverridePoster,
      'enableSourceset': this.options_.enableSourceset
    };

    TRACK_TYPES.names.forEach((name) => {
      const props = TRACK_TYPES[name];

      techOptions[props.getterName] = this[props.privateName];
    });

    assign(techOptions, this.options_[titleTechName]);
    assign(techOptions, this.options_[camelTechName]);
    assign(techOptions, this.options_[techName.toLowerCase()]);

    if (this.tag) {
      techOptions.tag = this.tag;
    }

    if (source && source.src === this.cache_.src && this.cache_.currentTime > 0) {
      techOptions.startTime = this.cache_.currentTime;
    }

    // Initialize tech instance
    const TechClass = Tech.getTech(techName);

    if (!TechClass) {
      throw new Error(`No Tech named '${titleTechName}' exists! '${titleTechName}' should be registered using videojs.registerTech()'`);
    }

    this.tech_ = new TechClass(techOptions);

    // player.triggerReady is always async, so don't need this to be async
    this.tech_.ready(Fn.bind(this, this.handleTechReady_), true);

    textTrackConverter.jsonToTextTracks(this.textTracksJson_ || [], this.tech_);

    // Listen to all HTML5-defined events and trigger them on the player
    TECH_EVENTS_RETRIGGER.forEach((event) => {
      this.on(this.tech_, event, this[`handleTech${toTitleCase(event)}_`]);
    });

    Object.keys(TECH_EVENTS_QUEUE).forEach((event) => {
      this.on(this.tech_, event, (eventObj) => {
        if (this.tech_.playbackRate() === 0 && this.tech_.seeking()) {
          this.queuedCallbacks_.push({
            callback: this[`handleTech${TECH_EVENTS_QUEUE[event]}_`].bind(this),
            event: eventObj
          });
          return;
        }
        this[`handleTech${TECH_EVENTS_QUEUE[event]}_`](eventObj);
      });
    });

    this.on(this.tech_, 'loadstart', this.handleTechLoadStart_);
    this.on(this.tech_, 'sourceset', this.handleTechSourceset_);
    this.on(this.tech_, 'waiting', this.handleTechWaiting_);
    this.on(this.tech_, 'ended', this.handleTechEnded_);
    this.on(this.tech_, 'seeking', this.handleTechSeeking_);
    this.on(this.tech_, 'play', this.handleTechPlay_);
    this.on(this.tech_, 'firstplay', this.handleTechFirstPlay_);
    this.on(this.tech_, 'pause', this.handleTechPause_);
    this.on(this.tech_, 'durationchange', this.handleTechDurationChange_);
    this.on(this.tech_, 'fullscreenchange', this.handleTechFullscreenChange_);
    this.on(this.tech_, 'error', this.handleTechError_);
    this.on(this.tech_, 'loadedmetadata', this.updateStyleEl_);
    this.on(this.tech_, 'posterchange', this.handleTechPosterChange_);
    this.on(this.tech_, 'textdata', this.handleTechTextData_);
    this.on(this.tech_, 'ratechange', this.handleTechRateChange_);

    this.usingNativeControls(this.techGet_('controls'));

    if (this.controls() && !this.usingNativeControls()) {
      this.addTechControlsListeners_();
    }

    // Add the tech element in the DOM if it was not already there
    // Make sure to not insert the original video element if using Html5
    if (this.tech_.el().parentNode !== this.el() && (titleTechName !== 'Html5' || !this.tag)) {
      Dom.prependTo(this.tech_.el(), this.el());
    }

    // Get rid of the original video tag reference after the first tech is loaded
    if (this.tag) {
      this.tag.player = null;
      this.tag = null;
    }
  }

  /**
   * Unload and dispose of the current playback {@link Tech}.
   *
   * @private
   */
  unloadTech_() {
    // Save the current text tracks so that we can reuse the same text tracks with the next tech
    TRACK_TYPES.names.forEach((name) => {
      const props = TRACK_TYPES[name];

      this[props.privateName] = this[props.getterName]();
    });
    this.textTracksJson_ = textTrackConverter.textTracksToJson(this.tech_);

    this.isReady_ = false;

    this.tech_.dispose();

    this.tech_ = false;

    if (this.isPosterFromTech_) {
      this.poster_ = '';
      this.trigger('posterchange');
    }

    this.isPosterFromTech_ = false;
  }

  /**
   * Return a reference to the current {@link Tech}.
   * It will print a warning by default about the danger of using the tech directly
   * but any argument that is passed in will silence the warning.
   *
   * @param {*} [safety]
   *        Anything passed in to silence the warning
   *
   * @return {Tech}
   *         The Tech
   */
  tech(safety) {
    if (safety === undefined) {
      log.warn(tsml`
        Using the tech directly can be dangerous. I hope you know what you're doing.
        See https://github.com/videojs/video.js/issues/2617 for more info.
      `);
    }

    return this.tech_;
  }

  /**
   * Set up click and touch listeners for the playback element
   *
   * - On desktops: a click on the video itself will toggle playback
   * - On mobile devices: a click on the video toggles controls
   *   which is done by toggling the user state between active and
   *   inactive
   * - A tap can signal that a user has become active or has become inactive
   *   e.g. a quick tap on an iPhone movie should reveal the controls. Another
   *   quick tap should hide them again (signaling the user is in an inactive
   *   viewing state)
   * - In addition to this, we still want the user to be considered inactive after
   *   a few seconds of inactivity.
   *
   * > Note: the only part of iOS interaction we can't mimic with this setup
   * is a touch and hold on the video element counting as activity in order to
   * keep the controls showing, but that shouldn't be an issue. A touch and hold
   * on any controls will still keep the user active
   *
   * @private
   */
  addTechControlsListeners_() {
    // Make sure to remove all the previous listeners in case we are called multiple times.
    this.removeTechControlsListeners_();

    // Some browsers (Chrome & IE) don't trigger a click on a flash swf, but do
    // trigger mousedown/up.
    // http://stackoverflow.com/questions/1444562/javascript-onclick-event-over-flash-object
    // Any touch events are set to block the mousedown event from happening
    this.on(this.tech_, 'mouseup', this.handleTechClick_);
    this.on(this.tech_, 'dblclick', this.handleTechDoubleClick_);

    // If the controls were hidden we don't want that to change without a tap event
    // so we'll check if the controls were already showing before reporting user
    // activity
    this.on(this.tech_, 'touchstart', this.handleTechTouchStart_);
    this.on(this.tech_, 'touchmove', this.handleTechTouchMove_);
    this.on(this.tech_, 'touchend', this.handleTechTouchEnd_);

    // The tap listener needs to come after the touchend listener because the tap
    // listener cancels out any reportedUserActivity when setting userActive(false)
    this.on(this.tech_, 'tap', this.handleTechTap_);
  }

  /**
   * Remove the listeners used for click and tap controls. This is needed for
   * toggling to controls disabled, where a tap/touch should do nothing.
   *
   * @private
   */
  removeTechControlsListeners_() {
    // We don't want to just use `this.off()` because there might be other needed
    // listeners added by techs that extend this.
    this.off(this.tech_, 'tap', this.handleTechTap_);
    this.off(this.tech_, 'touchstart', this.handleTechTouchStart_);
    this.off(this.tech_, 'touchmove', this.handleTechTouchMove_);
    this.off(this.tech_, 'touchend', this.handleTechTouchEnd_);
    this.off(this.tech_, 'mouseup', this.handleTechClick_);
    this.off(this.tech_, 'dblclick', this.handleTechDoubleClick_);
  }

  /**
   * Player waits for the tech to be ready
   *
   * @private
   */
  handleTechReady_() {
    this.triggerReady();

    // Keep the same volume as before
    if (this.cache_.volume) {
      this.techCall_('setVolume', this.cache_.volume);
    }

    // Look if the tech found a higher resolution poster while loading
    this.handleTechPosterChange_();

    // Update the duration if available
    this.handleTechDurationChange_();
  }

  /**
   * Retrigger the `loadstart` event that was triggered by the {@link Tech}. This
   * function will also trigger {@link Player#firstplay} if it is the first loadstart
   * for a video.
   *
   * @fires Player#loadstart
   * @fires Player#firstplay
   * @listens Tech#loadstart
   * @private
   */
  handleTechLoadStart_() {
    // TODO: Update to use `emptied` event instead. See #1277.

    this.removeClass('vjs-ended');
    this.removeClass('vjs-seeking');

    // reset the error state
    this.error(null);

    // Update the duration
    this.handleTechDurationChange_();

    // If it's already playing we want to trigger a firstplay event now.
    // The firstplay event relies on both the play and loadstart events
    // which can happen in any order for a new source
    if (!this.paused()) {
      /**
       * Fired when the user agent begins looking for media data
       *
       * @event Player#loadstart
       * @type {EventTarget~Event}
       */
      this.trigger('loadstart');
      this.trigger('firstplay');
    } else {
      // reset the hasStarted state
      this.hasStarted(false);
      this.trigger('loadstart');
    }

    // autoplay happens after loadstart for the browser,
    // so we mimic that behavior
    this.manualAutoplay_(this.autoplay());
  }

  /**
   * Handle autoplay string values, rather than the typical boolean
   * values that should be handled by the tech. Note that this is not
   * part of any specification. Valid values and what they do can be
   * found on the autoplay getter at Player#autoplay()
   */
  manualAutoplay_(type) {
    if (!this.tech_ || typeof type !== 'string') {
      return;
    }

    const muted = () => {
      const previouslyMuted = this.muted();

      this.muted(true);

      const restoreMuted = () => {
        this.muted(previouslyMuted);
      };

      // restore muted on play terminatation
      this.playTerminatedQueue_.push(restoreMuted);

      const mutedPromise = this.play();

      if (!isPromise(mutedPromise)) {
        return;
      }

      return mutedPromise.catch(restoreMuted);
    };

    let promise;

    // if muted defaults to true
    // the only thing we can do is call play
    if (type === 'any' && this.muted() !== true) {
      promise = this.play();

      if (isPromise(promise)) {
        promise = promise.catch(muted);
      }
    } else if (type === 'muted' && this.muted() !== true) {
      promise = muted();
    } else {
      promise = this.play();
    }

    if (!isPromise(promise)) {
      return;
    }

    return promise.then(() => {
      this.trigger({type: 'autoplay-success', autoplay: type});
    }).catch((e) => {
      this.trigger({type: 'autoplay-failure', autoplay: type});
    });
  }

  /**
   * Update the internal source caches so that we return the correct source from
   * `src()`, `currentSource()`, and `currentSources()`.
   *
   * > Note: `currentSources` will not be updated if the source that is passed in exists
   *         in the current `currentSources` cache.
   *
   *
   * @param {Tech~SourceObject} srcObj
   *        A string or object source to update our caches to.
   */
  updateSourceCaches_(srcObj = '') {

    let src = srcObj;
    let type = '';

    if (typeof src !== 'string') {
      src = srcObj.src;
      type = srcObj.type;
    }

    // make sure all the caches are set to default values
    // to prevent null checking
    this.cache_.source = this.cache_.source || {};
    this.cache_.sources = this.cache_.sources || [];

    // try to get the type of the src that was passed in
    if (src && !type) {
      type = findMimetype(this, src);
    }

    // update `currentSource` cache always
    this.cache_.source = mergeOptions({}, srcObj, {src, type});

    const matchingSources = this.cache_.sources.filter((s) => s.src && s.src === src);
    const sourceElSources = [];
    const sourceEls = this.$$('source');
    const matchingSourceEls = [];

    for (let i = 0; i < sourceEls.length; i++) {
      const sourceObj = Dom.getAttributes(sourceEls[i]);

      sourceElSources.push(sourceObj);

      if (sourceObj.src && sourceObj.src === src) {
        matchingSourceEls.push(sourceObj.src);
      }
    }

    // if we have matching source els but not matching sources
    // the current source cache is not up to date
    if (matchingSourceEls.length && !matchingSources.length) {
      this.cache_.sources = sourceElSources;
    // if we don't have matching source or source els set the
    // sources cache to the `currentSource` cache
    } else if (!matchingSources.length) {
      this.cache_.sources = [this.cache_.source];
    }

    // update the tech `src` cache
    this.cache_.src = src;
  }

  /**
   * *EXPERIMENTAL* Fired when the source is set or changed on the {@link Tech}
   * causing the media element to reload.
   *
   * It will fire for the initial source and each subsequent source.
   * This event is a custom event from Video.js and is triggered by the {@link Tech}.
   *
   * The event object for this event contains a `src` property that will contain the source
   * that was available when the event was triggered. This is generally only necessary if Video.js
   * is switching techs while the source was being changed.
   *
   * It is also fired when `load` is called on the player (or media element)
   * because the {@link https://html.spec.whatwg.org/multipage/media.html#dom-media-load|specification for `load`}
   * says that the resource selection algorithm needs to be aborted and restarted.
   * In this case, it is very likely that the `src` property will be set to the
   * empty string `""` to indicate we do not know what the source will be but
   * that it is changing.
   *
   * *This event is currently still experimental and may change in minor releases.*
   * __To use this, pass `enableSourceset` option to the player.__
   *
   * @event Player#sourceset
   * @type {EventTarget~Event}
   * @prop {string} src
   *                The source url available when the `sourceset` was triggered.
   *                It will be an empty string if we cannot know what the source is
   *                but know that the source will change.
   */
  /**
   * Retrigger the `sourceset` event that was triggered by the {@link Tech}.
   *
   * @fires Player#sourceset
   * @listens Tech#sourceset
   * @private
   */
  handleTechSourceset_(event) {
    // only update the source cache when the source
    // was not updated using the player api
    if (!this.changingSrc_) {
      let updateSourceCaches = (src) => this.updateSourceCaches_(src);
      const playerSrc = this.currentSource().src;
      const eventSrc = event.src;

      // if we have a playerSrc that is not a blob, and a tech src that is a blob
      if (playerSrc && !(/^blob:/).test(playerSrc) && (/^blob:/).test(eventSrc)) {

        // if both the tech source and the player source were updated we assume
        // something like @videojs/http-streaming did the sourceset and skip updating the source cache.
        if (!this.lastSource_ || (this.lastSource_.tech !== eventSrc && this.lastSource_.player !== playerSrc)) {
          updateSourceCaches = () => {};
        }
      }

      // update the source to the intial source right away
      // in some cases this will be empty string
      updateSourceCaches(eventSrc);

      // if the `sourceset` `src` was an empty string
      // wait for a `loadstart` to update the cache to `currentSrc`.
      // If a sourceset happens before a `loadstart`, we reset the state
      // as this function will be called again.
      if (!event.src) {
        const updateCache = (e) => {
          if (e.type !== 'sourceset') {
            const techSrc = this.techGet('currentSrc');

            this.lastSource_.tech = techSrc;
            this.updateSourceCaches_(techSrc);
          }

          this.tech_.off(['sourceset', 'loadstart'], updateCache);
        };

        this.tech_.one(['sourceset', 'loadstart'], updateCache);
      }
    }
    this.lastSource_ = {player: this.currentSource().src, tech: event.src};

    this.trigger({
      src: event.src,
      type: 'sourceset'
    });
  }

  /**
   * Add/remove the vjs-has-started class
   *
   * @fires Player#firstplay
   *
   * @param {boolean} request
   *        - true: adds the class
   *        - false: remove the class
   *
   * @return {boolean}
   *         the boolean value of hasStarted_
   */
  hasStarted(request) {
    if (request === undefined) {
      // act as getter, if we have no request to change
      return this.hasStarted_;
    }

    if (request === this.hasStarted_) {
      return;
    }

    this.hasStarted_ = request;

    if (this.hasStarted_) {
      this.addClass('vjs-has-started');
      this.trigger('firstplay');
    } else {
      this.removeClass('vjs-has-started');
    }
  }

  /**
   * Fired whenever the media begins or resumes playback
   *
   * @see [Spec]{@link https://html.spec.whatwg.org/multipage/embedded-content.html#dom-media-play}
   * @fires Player#play
   * @listens Tech#play
   * @private
   */
  handleTechPlay_() {
    this.removeClass('vjs-ended');
    this.removeClass('vjs-paused');
    this.addClass('vjs-playing');

    // hide the poster when the user hits play
    this.hasStarted(true);
    /**
     * Triggered whenever an {@link Tech#play} event happens. Indicates that
     * playback has started or resumed.
     *
     * @event Player#play
     * @type {EventTarget~Event}
     */
    this.trigger('play');
  }

  /**
   * Retrigger the `ratechange` event that was triggered by the {@link Tech}.
   *
   * If there were any events queued while the playback rate was zero, fire
   * those events now.
   *
   * @private
   * @method Player#handleTechRateChange_
   * @fires Player#ratechange
   * @listens Tech#ratechange
   */
  handleTechRateChange_() {
    if (this.tech_.playbackRate() > 0 && this.cache_.lastPlaybackRate === 0) {
      this.queuedCallbacks_.forEach((queued) => queued.callback(queued.event));
      this.queuedCallbacks_ = [];
    }
    this.cache_.lastPlaybackRate = this.tech_.playbackRate();
    /**
     * Fires when the playing speed of the audio/video is changed
     *
     * @event Player#ratechange
     * @type {event}
     */
    this.trigger('ratechange');
  }

  /**
   * Retrigger the `waiting` event that was triggered by the {@link Tech}.
   *
   * @fires Player#waiting
   * @listens Tech#waiting
   * @private
   */
  handleTechWaiting_() {
    this.addClass('vjs-waiting');
    /**
     * A readyState change on the DOM element has caused playback to stop.
     *
     * @event Player#waiting
     * @type {EventTarget~Event}
     */
    this.trigger('waiting');

    // Browsers may emit a timeupdate event after a waiting event. In order to prevent
    // premature removal of the waiting class, wait for the time to change.
    const timeWhenWaiting = this.currentTime();
    const timeUpdateListener = () => {
      if (timeWhenWaiting !== this.currentTime()) {
        this.removeClass('vjs-waiting');
        this.off('timeupdate', timeUpdateListener);
      }
    };

    this.on('timeupdate', timeUpdateListener);
  }

  /**
   * Retrigger the `canplay` event that was triggered by the {@link Tech}.
   * > Note: This is not consistent between browsers. See #1351
   *
   * @fires Player#canplay
   * @listens Tech#canplay
   * @private
   */
  handleTechCanPlay_() {
    this.removeClass('vjs-waiting');
    /**
     * The media has a readyState of HAVE_FUTURE_DATA or greater.
     *
     * @event Player#canplay
     * @type {EventTarget~Event}
     */
    this.trigger('canplay');
  }

  /**
   * Retrigger the `canplaythrough` event that was triggered by the {@link Tech}.
   *
   * @fires Player#canplaythrough
   * @listens Tech#canplaythrough
   * @private
   */
  handleTechCanPlayThrough_() {
    this.removeClass('vjs-waiting');
    /**
     * The media has a readyState of HAVE_ENOUGH_DATA or greater. This means that the
     * entire media file can be played without buffering.
     *
     * @event Player#canplaythrough
     * @type {EventTarget~Event}
     */
    this.trigger('canplaythrough');
  }

  /**
   * Retrigger the `playing` event that was triggered by the {@link Tech}.
   *
   * @fires Player#playing
   * @listens Tech#playing
   * @private
   */
  handleTechPlaying_() {
    this.removeClass('vjs-waiting');
    /**
     * The media is no longer blocked from playback, and has started playing.
     *
     * @event Player#playing
     * @type {EventTarget~Event}
     */
    this.trigger('playing');
  }

  /**
   * Retrigger the `seeking` event that was triggered by the {@link Tech}.
   *
   * @fires Player#seeking
   * @listens Tech#seeking
   * @private
   */
  handleTechSeeking_() {
    this.addClass('vjs-seeking');
    /**
     * Fired whenever the player is jumping to a new time
     *
     * @event Player#seeking
     * @type {EventTarget~Event}
     */
    this.trigger('seeking');
  }

  /**
   * Retrigger the `seeked` event that was triggered by the {@link Tech}.
   *
   * @fires Player#seeked
   * @listens Tech#seeked
   * @private
   */
  handleTechSeeked_() {
    this.removeClass('vjs-seeking');
    this.removeClass('vjs-ended');
    /**
     * Fired when the player has finished jumping to a new time
     *
     * @event Player#seeked
     * @type {EventTarget~Event}
     */
    this.trigger('seeked');
  }

  /**
   * Retrigger the `firstplay` event that was triggered by the {@link Tech}.
   *
   * @fires Player#firstplay
   * @listens Tech#firstplay
   * @deprecated As of 6.0 firstplay event is deprecated.
   *             As of 6.0 passing the `starttime` option to the player and the firstplay event are deprecated.
   * @private
   */
  handleTechFirstPlay_() {
    // If the first starttime attribute is specified
    // then we will start at the given offset in seconds
    if (this.options_.starttime) {
      log.warn('Passing the `starttime` option to the player will be deprecated in 6.0');
      this.currentTime(this.options_.starttime);
    }

    this.addClass('vjs-has-started');
    /**
     * Fired the first time a video is played. Not part of the HLS spec, and this is
     * probably not the best implementation yet, so use sparingly. If you don't have a
     * reason to prevent playback, use `myPlayer.one('play');` instead.
     *
     * @event Player#firstplay
     * @deprecated As of 6.0 firstplay event is deprecated.
     * @type {EventTarget~Event}
     */
    this.trigger('firstplay');
  }

  /**
   * Retrigger the `pause` event that was triggered by the {@link Tech}.
   *
   * @fires Player#pause
   * @listens Tech#pause
   * @private
   */
  handleTechPause_() {
    this.removeClass('vjs-playing');
    this.addClass('vjs-paused');
    /**
     * Fired whenever the media has been paused
     *
     * @event Player#pause
     * @type {EventTarget~Event}
     */
    this.trigger('pause');
  }

  /**
   * Retrigger the `ended` event that was triggered by the {@link Tech}.
   *
   * @fires Player#ended
   * @listens Tech#ended
   * @private
   */
  handleTechEnded_() {
    this.addClass('vjs-ended');
    if (this.options_.loop) {
      this.currentTime(0);
      this.play();
    } else if (!this.paused()) {
      this.pause();
    }

    /**
     * Fired when the end of the media resource is reached (currentTime == duration)
     *
     * @event Player#ended
     * @type {EventTarget~Event}
     */
    this.trigger('ended');
  }

  /**
   * Fired when the duration of the media resource is first known or changed
   *
   * @listens Tech#durationchange
   * @private
   */
  handleTechDurationChange_() {
    this.duration(this.techGet_('duration'));
  }

  /**
   * Handle a click on the media element to play/pause
   *
   * @param {EventTarget~Event} event
   *        the event that caused this function to trigger
   *
   * @listens Tech#mouseup
   * @private
   */
  handleTechClick_(event) {
    if (!Dom.isSingleLeftClick(event)) {
      return;
    }

    // When controls are disabled a click should not toggle playback because
    // the click is considered a control
    if (!this.controls_) {
      return;
    }

    if (this.paused()) {
      silencePromise(this.play());
    } else {
      this.pause();
    }
  }

  /**
   * Handle a double-click on the media element to enter/exit fullscreen
   *
   * @param {EventTarget~Event} event
   *        the event that caused this function to trigger
   *
   * @listens Tech#dblclick
   * @private
   */
  handleTechDoubleClick_(event) {
    if (!this.controls_) {
      return;
    }

    // we do not want to toggle fullscreen state
    // when double-clicking inside a control bar or a modal
    const inAllowedEls = Array.prototype.some.call(
      this.$$('.vjs-control-bar, .vjs-modal-dialog'),
      el => el.contains(event.target)
    );

    if (!inAllowedEls) {
      /*
       * options.userActions.doubleClick
       *
       * If `undefined` or `true`, double-click toggles fullscreen if controls are present
       * Set to `false` to disable double-click handling
       * Set to a function to substitute an external double-click handler
       */
      if (
        this.options_ === undefined ||
        this.options_.userActions === undefined ||
        this.options_.userActions.doubleClick === undefined ||
        this.options_.userActions.doubleClick !== false
      ) {

        if (
          this.options_ !== undefined &&
          this.options_.userActions !== undefined &&
          typeof this.options_.userActions.doubleClick === 'function'
        ) {

          this.options_.userActions.doubleClick.call(this, event);

        } else if (this.isFullscreen()) {
          this.exitFullscreen();
        } else {
          this.requestFullscreen();
        }
      }
    }
  }

  /**
   * Handle a tap on the media element. It will toggle the user
   * activity state, which hides and shows the controls.
   *
   * @listens Tech#tap
   * @private
   */
  handleTechTap_() {
    this.userActive(!this.userActive());
  }

  /**
   * Handle touch to start
   *
   * @listens Tech#touchstart
   * @private
   */
  handleTechTouchStart_() {
    this.userWasActive = this.userActive();
  }

  /**
   * Handle touch to move
   *
   * @listens Tech#touchmove
   * @private
   */
  handleTechTouchMove_() {
    if (this.userWasActive) {
      this.reportUserActivity();
    }
  }

  /**
   * Handle touch to end
   *
   * @param {EventTarget~Event} event
   *        the touchend event that triggered
   *        this function
   *
   * @listens Tech#touchend
   * @private
   */
  handleTechTouchEnd_(event) {
    // Stop the mouse events from also happening
    event.preventDefault();
  }

  /**
   * native click events on the SWF aren't triggered on IE11, Win8.1RT
   * use stageclick events triggered from inside the SWF instead
   *
   * @private
   * @listens stageclick
   */
  handleStageClick_() {
    this.reportUserActivity();
  }

  /**
   * @private
   */
  toggleFullscreenClass_() {
    if (this.isFullscreen()) {
      this.addClass('vjs-fullscreen');
    } else {
      this.removeClass('vjs-fullscreen');
    }
  }

  /**
   * when the document fschange event triggers it calls this
   */
  documentFullscreenChange_(e) {
<<<<<<< HEAD
    this.isFullscreen(document[this.fsApi_.fullscreenElement] === this.el() || this.el().matches(':' + this.fsApi_.fullscreen));
=======
    const fsApi = FullscreenApi;
    const el = this.el();
    let isFs = document[fsApi.fullscreenElement] === el;

    if (!isFs && el.matches) {
      isFs = el.matches(':' + fsApi.fullscreen);
    } else if (!isFs && el.msMatchesSelector) {
      isFs = el.msMatchesSelector(':' + fsApi.fullscreen);
    }

    this.isFullscreen(isFs);
>>>>>>> 882432e9

    // If cancelling fullscreen, remove event listener.
    if (this.isFullscreen() === false) {
      Events.off(document, this.fsApi_.fullscreenchange, this.boundDocumentFullscreenChange_);
    }

    if (this.fsApi_.prefixed) {
      /**
       * @event Player#fullscreenchange
       * @type {EventTarget~Event}
       */
      this.trigger('fullscreenchange');
    }
  }

  /**
   * Handle Tech Fullscreen Change
   *
   * @param {EventTarget~Event} event
   *        the fullscreenchange event that triggered this function
   *
   * @param {Object} data
   *        the data that was sent with the event
   *
   * @private
   * @listens Tech#fullscreenchange
   * @fires Player#fullscreenchange
   */
  handleTechFullscreenChange_(event, data) {
    if (data) {
      this.isFullscreen(data.isFullscreen);
    }

    /**
     * Fired when going in and out of fullscreen.
     *
     * @event Player#fullscreenchange
     * @type {EventTarget~Event}
     */
    this.trigger('fullscreenchange');
  }

  /**
   * Fires when an error occurred during the loading of an audio/video.
   *
   * @private
   * @listens Tech#error
   */
  handleTechError_() {
    const error = this.tech_.error();

    this.error(error);
  }

  /**
   * Retrigger the `textdata` event that was triggered by the {@link Tech}.
   *
   * @fires Player#textdata
   * @listens Tech#textdata
   * @private
   */
  handleTechTextData_() {
    let data = null;

    if (arguments.length > 1) {
      data = arguments[1];
    }

    /**
     * Fires when we get a textdata event from tech
     *
     * @event Player#textdata
     * @type {EventTarget~Event}
     */
    this.trigger('textdata', data);
  }

  /**
   * Get object for cached values.
   *
   * @return {Object}
   *         get the current object cache
   */
  getCache() {
    return this.cache_;
  }

  /**
   * Resets the internal cache object.
   *
   * Using this function outside the player constructor or reset method may
   * have unintended side-effects.
   *
   * @private
   */
  resetCache_() {
    this.cache_ = {

      // Right now, the currentTime is not _really_ cached because it is always
      // retrieved from the tech (see: currentTime). However, for completeness,
      // we set it to zero here to ensure that if we do start actually caching
      // it, we reset it along with everything else.
      currentTime: 0,
      inactivityTimeout: this.options_.inactivityTimeout,
      duration: NaN,
      lastVolume: 1,
      lastPlaybackRate: this.defaultPlaybackRate(),
      media: null,
      src: '',
      source: {},
      sources: [],
      volume: 1
    };
  }

  /**
   * Pass values to the playback tech
   *
   * @param {string} [method]
   *        the method to call
   *
   * @param {Object} arg
   *        the argument to pass
   *
   * @private
   */
  techCall_(method, arg) {
    // If it's not ready yet, call method when it is

    this.ready(function() {
      if (method in middleware.allowedSetters) {
        return middleware.set(this.middleware_, this.tech_, method, arg);

      } else if (method in middleware.allowedMediators) {
        return middleware.mediate(this.middleware_, this.tech_, method, arg);
      }

      try {
        if (this.tech_) {
          this.tech_[method](arg);
        }
      } catch (e) {
        log(e);
        throw e;
      }
    }, true);
  }

  /**
   * Get calls can't wait for the tech, and sometimes don't need to.
   *
   * @param {string} method
   *        Tech method
   *
   * @return {Function|undefined}
   *         the method or undefined
   *
   * @private
   */
  techGet_(method) {
    if (!this.tech_ || !this.tech_.isReady_) {
      return;
    }

    if (method in middleware.allowedGetters) {
      return middleware.get(this.middleware_, this.tech_, method);

    } else if (method in middleware.allowedMediators) {
      return middleware.mediate(this.middleware_, this.tech_, method);
    }

    // Flash likes to die and reload when you hide or reposition it.
    // In these cases the object methods go away and we get errors.
    // When that happens we'll catch the errors and inform tech that it's not ready any more.
    try {
      return this.tech_[method]();
    } catch (e) {

      // When building additional tech libs, an expected method may not be defined yet
      if (this.tech_[method] === undefined) {
        log(`Video.js: ${method} method not defined for ${this.techName_} playback technology.`, e);
        throw e;
      }

      // When a method isn't available on the object it throws a TypeError
      if (e.name === 'TypeError') {
        log(`Video.js: ${method} unavailable on ${this.techName_} playback technology element.`, e);
        this.tech_.isReady_ = false;
        throw e;
      }

      // If error unknown, just log and throw
      log(e);
      throw e;
    }
  }

  /**
   * Attempt to begin playback at the first opportunity.
   *
   * @return {Promise|undefined}
   *         Returns a promise if the browser supports Promises (or one
   *         was passed in as an option). This promise will be resolved on
   *         the return value of play. If this is undefined it will fulfill the
   *         promise chain otherwise the promise chain will be fulfilled when
   *         the promise from play is fulfilled.
   */
  play() {
    const PromiseClass = this.options_.Promise || window.Promise;

    if (PromiseClass) {
      return new PromiseClass((resolve) => {
        this.play_(resolve);
      });
    }

    return this.play_();
  }

  /**
   * The actual logic for play, takes a callback that will be resolved on the
   * return value of play. This allows us to resolve to the play promise if there
   * is one on modern browsers.
   *
   * @private
   * @param {Function} [callback]
   *        The callback that should be called when the techs play is actually called
   */
  play_(callback = silencePromise) {
    this.playCallbacks_.push(callback);

    const isSrcReady = Boolean(!this.changingSrc_ && (this.src() || this.currentSrc()));

    // treat calls to play_ somewhat like the `one` event function
    if (this.waitToPlay_) {
      this.off(['ready', 'loadstart'], this.waitToPlay_);
      this.waitToPlay_ = null;
    }

    // if the player/tech is not ready or the src itself is not ready
    // queue up a call to play on `ready` or `loadstart`
    if (!this.isReady_ || !isSrcReady) {
      this.waitToPlay_ = (e) => {
        this.play_();
      };
      this.one(['ready', 'loadstart'], this.waitToPlay_);

      // if we are in Safari, there is a high chance that loadstart will trigger after the gesture timeperiod
      // in that case, we need to prime the video element by calling load so it'll be ready in time
      if (!isSrcReady && (browser.IS_ANY_SAFARI || browser.IS_IOS)) {
        this.load();
      }
      return;
    }

    // If the player/tech is ready and we have a source, we can attempt playback.
    const val = this.techGet_('play');

    // play was terminated if the returned value is null
    if (val === null) {
      this.runPlayTerminatedQueue_();
    } else {
      this.runPlayCallbacks_(val);
    }
  }

  /**
   * These functions will be run when if play is terminated. If play
   * runPlayCallbacks_ is run these function will not be run. This allows us
   * to differenciate between a terminated play and an actual call to play.
   */
  runPlayTerminatedQueue_() {
    const queue = this.playTerminatedQueue_.slice(0);

    this.playTerminatedQueue_ = [];

    queue.forEach(function(q) {
      q();
    });
  }

  /**
   * When a callback to play is delayed we have to run these
   * callbacks when play is actually called on the tech. This function
   * runs the callbacks that were delayed and accepts the return value
   * from the tech.
   *
   * @param {undefined|Promise} val
   *        The return value from the tech.
   */
  runPlayCallbacks_(val) {
    const callbacks = this.playCallbacks_.slice(0);

    this.playCallbacks_ = [];
    // clear play terminatedQueue since we finished a real play
    this.playTerminatedQueue_ = [];

    callbacks.forEach(function(cb) {
      cb(val);
    });
  }

  /**
   * Pause the video playback
   *
   * @return {Player}
   *         A reference to the player object this function was called on
   */
  pause() {
    this.techCall_('pause');
  }

  /**
   * Check if the player is paused or has yet to play
   *
   * @return {boolean}
   *         - false: if the media is currently playing
   *         - true: if media is not currently playing
   */
  paused() {
    // The initial state of paused should be true (in Safari it's actually false)
    return (this.techGet_('paused') === false) ? false : true;
  }

  /**
   * Get a TimeRange object representing the current ranges of time that the user
   * has played.
   *
   * @return {TimeRange}
   *         A time range object that represents all the increments of time that have
   *         been played.
   */
  played() {
    return this.techGet_('played') || createTimeRange(0, 0);
  }

  /**
   * Returns whether or not the user is "scrubbing". Scrubbing is
   * when the user has clicked the progress bar handle and is
   * dragging it along the progress bar.
   *
   * @param {boolean} [isScrubbing]
   *        whether the user is or is not scrubbing
   *
   * @return {boolean}
   *         The value of scrubbing when getting
   */
  scrubbing(isScrubbing) {
    if (typeof isScrubbing === 'undefined') {
      return this.scrubbing_;
    }
    this.scrubbing_ = !!isScrubbing;

    if (isScrubbing) {
      this.addClass('vjs-scrubbing');
    } else {
      this.removeClass('vjs-scrubbing');
    }
  }

  /**
   * Get or set the current time (in seconds)
   *
   * @param {number|string} [seconds]
   *        The time to seek to in seconds
   *
   * @return {number}
   *         - the current time in seconds when getting
   */
  currentTime(seconds) {
    if (typeof seconds !== 'undefined') {
      if (seconds < 0) {
        seconds = 0;
      }
      this.techCall_('setCurrentTime', seconds);
      return;
    }

    // cache last currentTime and return. default to 0 seconds
    //
    // Caching the currentTime is meant to prevent a massive amount of reads on the tech's
    // currentTime when scrubbing, but may not provide much performance benefit afterall.
    // Should be tested. Also something has to read the actual current time or the cache will
    // never get updated.
    this.cache_.currentTime = (this.techGet_('currentTime') || 0);
    return this.cache_.currentTime;
  }

  /**
   * Normally gets the length in time of the video in seconds;
   * in all but the rarest use cases an argument will NOT be passed to the method
   *
   * > **NOTE**: The video must have started loading before the duration can be
   * known, and in the case of Flash, may not be known until the video starts
   * playing.
   *
   * @fires Player#durationchange
   *
   * @param {number} [seconds]
   *        The duration of the video to set in seconds
   *
   * @return {number}
   *         - The duration of the video in seconds when getting
   */
  duration(seconds) {
    if (seconds === undefined) {
      // return NaN if the duration is not known
      return this.cache_.duration !== undefined ? this.cache_.duration : NaN;
    }

    seconds = parseFloat(seconds);

    // Standardize on Infinity for signaling video is live
    if (seconds < 0) {
      seconds = Infinity;
    }

    if (seconds !== this.cache_.duration) {
      // Cache the last set value for optimized scrubbing (esp. Flash)
      this.cache_.duration = seconds;

      if (seconds === Infinity) {
        this.addClass('vjs-live');
        if (this.options_.liveui && this.player_.liveTracker) {
          this.addClass('vjs-liveui');
        }
      } else {
        this.removeClass('vjs-live');
        this.removeClass('vjs-liveui');
      }
      if (!isNaN(seconds)) {
        // Do not fire durationchange unless the duration value is known.
        // @see [Spec]{@link https://www.w3.org/TR/2011/WD-html5-20110113/video.html#media-element-load-algorithm}

        /**
         * @event Player#durationchange
         * @type {EventTarget~Event}
         */
        this.trigger('durationchange');
      }
    }
  }

  /**
   * Calculates how much time is left in the video. Not part
   * of the native video API.
   *
   * @return {number}
   *         The time remaining in seconds
   */
  remainingTime() {
    return this.duration() - this.currentTime();
  }

  /**
   * A remaining time function that is intented to be used when
   * the time is to be displayed directly to the user.
   *
   * @return {number}
   *         The rounded time remaining in seconds
   */
  remainingTimeDisplay() {
    return Math.floor(this.duration()) - Math.floor(this.currentTime());
  }

  //
  // Kind of like an array of portions of the video that have been downloaded.

  /**
   * Get a TimeRange object with an array of the times of the video
   * that have been downloaded. If you just want the percent of the
   * video that's been downloaded, use bufferedPercent.
   *
   * @see [Buffered Spec]{@link http://dev.w3.org/html5/spec/video.html#dom-media-buffered}
   *
   * @return {TimeRange}
   *         A mock TimeRange object (following HTML spec)
   */
  buffered() {
    let buffered = this.techGet_('buffered');

    if (!buffered || !buffered.length) {
      buffered = createTimeRange(0, 0);
    }

    return buffered;
  }

  /**
   * Get the percent (as a decimal) of the video that's been downloaded.
   * This method is not a part of the native HTML video API.
   *
   * @return {number}
   *         A decimal between 0 and 1 representing the percent
   *         that is buffered 0 being 0% and 1 being 100%
   */
  bufferedPercent() {
    return bufferedPercent(this.buffered(), this.duration());
  }

  /**
   * Get the ending time of the last buffered time range
   * This is used in the progress bar to encapsulate all time ranges.
   *
   * @return {number}
   *         The end of the last buffered time range
   */
  bufferedEnd() {
    const buffered = this.buffered();
    const duration = this.duration();
    let end = buffered.end(buffered.length - 1);

    if (end > duration) {
      end = duration;
    }

    return end;
  }

  /**
   * Get or set the current volume of the media
   *
   * @param  {number} [percentAsDecimal]
   *         The new volume as a decimal percent:
   *         - 0 is muted/0%/off
   *         - 1.0 is 100%/full
   *         - 0.5 is half volume or 50%
   *
   * @return {number}
   *         The current volume as a percent when getting
   */
  volume(percentAsDecimal) {
    let vol;

    if (percentAsDecimal !== undefined) {
      // Force value to between 0 and 1
      vol = Math.max(0, Math.min(1, parseFloat(percentAsDecimal)));
      this.cache_.volume = vol;
      this.techCall_('setVolume', vol);

      if (vol > 0) {
        this.lastVolume_(vol);
      }

      return;
    }

    // Default to 1 when returning current volume.
    vol = parseFloat(this.techGet_('volume'));
    return (isNaN(vol)) ? 1 : vol;
  }

  /**
   * Get the current muted state, or turn mute on or off
   *
   * @param {boolean} [muted]
   *        - true to mute
   *        - false to unmute
   *
   * @return {boolean}
   *         - true if mute is on and getting
   *         - false if mute is off and getting
   */
  muted(muted) {
    if (muted !== undefined) {
      this.techCall_('setMuted', muted);
      return;
    }
    return this.techGet_('muted') || false;
  }

  /**
   * Get the current defaultMuted state, or turn defaultMuted on or off. defaultMuted
   * indicates the state of muted on initial playback.
   *
   * ```js
   *   var myPlayer = videojs('some-player-id');
   *
   *   myPlayer.src("http://www.example.com/path/to/video.mp4");
   *
   *   // get, should be false
   *   console.log(myPlayer.defaultMuted());
   *   // set to true
   *   myPlayer.defaultMuted(true);
   *   // get should be true
   *   console.log(myPlayer.defaultMuted());
   * ```
   *
   * @param {boolean} [defaultMuted]
   *        - true to mute
   *        - false to unmute
   *
   * @return {boolean|Player}
   *         - true if defaultMuted is on and getting
   *         - false if defaultMuted is off and getting
   *         - A reference to the current player when setting
   */
  defaultMuted(defaultMuted) {
    if (defaultMuted !== undefined) {
      return this.techCall_('setDefaultMuted', defaultMuted);
    }
    return this.techGet_('defaultMuted') || false;
  }

  /**
   * Get the last volume, or set it
   *
   * @param  {number} [percentAsDecimal]
   *         The new last volume as a decimal percent:
   *         - 0 is muted/0%/off
   *         - 1.0 is 100%/full
   *         - 0.5 is half volume or 50%
   *
   * @return {number}
   *         the current value of lastVolume as a percent when getting
   *
   * @private
   */
  lastVolume_(percentAsDecimal) {
    if (percentAsDecimal !== undefined && percentAsDecimal !== 0) {
      this.cache_.lastVolume = percentAsDecimal;
      return;
    }
    return this.cache_.lastVolume;
  }

  /**
   * Check if current tech can support native fullscreen
   * (e.g. with built in controls like iOS, so not our flash swf)
   *
   * @return {boolean}
   *         if native fullscreen is supported
   */
  supportsFullScreen() {
    return this.techGet_('supportsFullScreen') || false;
  }

  /**
   * Check if the player is in fullscreen mode or tell the player that it
   * is or is not in fullscreen mode.
   *
   * > NOTE: As of the latest HTML5 spec, isFullscreen is no longer an official
   * property and instead document.fullscreenElement is used. But isFullscreen is
   * still a valuable property for internal player workings.
   *
   * @param  {boolean} [isFS]
   *         Set the players current fullscreen state
   *
   * @return {boolean}
   *         - true if fullscreen is on and getting
   *         - false if fullscreen is off and getting
   */
  isFullscreen(isFS) {
    if (isFS !== undefined) {
      this.isFullscreen_ = !!isFS;
      this.toggleFullscreenClass_();
      return;
    }
    return !!this.isFullscreen_;
  }

  /**
   * Increase the size of the video to full screen
   * In some browsers, full screen is not supported natively, so it enters
   * "full window mode", where the video fills the browser window.
   * In browsers and devices that support native full screen, sometimes the
   * browser's default controls will be shown, and not the Video.js custom skin.
   * This includes most mobile devices (iOS, Android) and older versions of
   * Safari.
   *
   * @param  {Object} [fullscreenOptions]
   *         Override the player fullscreen options
   *
   * @fires Player#fullscreenchange
   */
  requestFullscreen(fullscreenOptions) {
    let fsOptions;

    this.isFullscreen(true);

    if (this.fsApi_.requestFullscreen) {
      // the browser supports going fullscreen at the element level so we can
      // take the controls fullscreen as well as the video

      // Trigger fullscreenchange event after change
      // We have to specifically add this each time, and remove
      // when canceling fullscreen. Otherwise if there's multiple
      // players on a page, they would all be reacting to the same fullscreen
      // events
      Events.on(document, this.fsApi_.fullscreenchange, this.boundDocumentFullscreenChange_);

      // only pass FullscreenOptions to requestFullscreen if it isn't prefixed
      if (!this.fsApi_.prefixed) {
        fsOptions = this.options_.fullscreenOptions;
        if (fullscreenOptions !== undefined) {
          fsOptions = fullscreenOptions;
        }
      }

      silencePromise(this.el_[this.fsApi_.requestFullscreen](fsOptions));
    } else if (this.tech_.supportsFullScreen()) {
      // we can't take the video.js controls fullscreen but we can go fullscreen
      // with native controls
      this.techCall_('enterFullScreen');
    } else {
      // fullscreen isn't supported so we'll just stretch the video element to
      // fill the viewport
      this.enterFullWindow();
      /**
       * @event Player#fullscreenchange
       * @type {EventTarget~Event}
       */
      this.trigger('fullscreenchange');
    }
  }

  /**
   * Return the video to its normal size after having been in full screen mode
   *
   * @fires Player#fullscreenchange
   */
  exitFullscreen() {
    this.isFullscreen(false);

    // Check for browser element fullscreen support
    if (this.fsApi_.requestFullscreen) {
      silencePromise(document[this.fsApi_.exitFullscreen]());
    } else if (this.tech_.supportsFullScreen()) {
      this.techCall_('exitFullScreen');
    } else {
      this.exitFullWindow();
      /**
       * @event Player#fullscreenchange
       * @type {EventTarget~Event}
       */
      this.trigger('fullscreenchange');
    }
  }

  /**
   * When fullscreen isn't supported we can stretch the
   * video container to as wide as the browser will let us.
   *
   * @fires Player#enterFullWindow
   */
  enterFullWindow() {
    this.isFullWindow = true;

    // Storing original doc overflow value to return to when fullscreen is off
    this.docOrigOverflow = document.documentElement.style.overflow;

    // Add listener for esc key to exit fullscreen
    Events.on(document, 'keydown', this.boundFullWindowOnEscKey_);

    // Hide any scroll bars
    document.documentElement.style.overflow = 'hidden';

    // Apply fullscreen styles
    Dom.addClass(document.body, 'vjs-full-window');

    /**
     * @event Player#enterFullWindow
     * @type {EventTarget~Event}
     */
    this.trigger('enterFullWindow');
  }

  /**
   * Check for call to either exit full window or
   * full screen on ESC key
   *
   * @param {string} event
   *        Event to check for key press
   */
  fullWindowOnEscKey(event) {
    if (keycode.isEventKey(event, 'Esc')) {
      if (this.isFullscreen() === true) {
        this.exitFullscreen();
      } else {
        this.exitFullWindow();
      }
    }
  }

  /**
   * Exit full window
   *
   * @fires Player#exitFullWindow
   */
  exitFullWindow() {
    this.isFullWindow = false;
    Events.off(document, 'keydown', this.boundFullWindowOnEscKey_);

    // Unhide scroll bars.
    document.documentElement.style.overflow = this.docOrigOverflow;

    // Remove fullscreen styles
    Dom.removeClass(document.body, 'vjs-full-window');

    // Resize the box, controller, and poster to original sizes
    // this.positionAll();
    /**
     * @event Player#exitFullWindow
     * @type {EventTarget~Event}
     */
    this.trigger('exitFullWindow');
  }

  /**
   * Called when this Player has focus and a key gets pressed down, or when
   * any Component of this player receives a key press that it doesn't handle.
   * This allows player-wide hotkeys (either as defined below, or optionally
   * by an external function).
   *
   * @param {EventTarget~Event} event
   *        The `keydown` event that caused this function to be called.
   *
   * @listens keydown
   */
  handleKeyDown(event) {
    const {userActions} = this.options_;

    // Bail out if hotkeys are not configured.
    if (!userActions || !userActions.hotkeys) {
      return;
    }

    // Function that determines whether or not to exclude an element from
    // hotkeys handling.
    const excludeElement = (el) => {
      const tagName = el.tagName.toLowerCase();

      // These tags will be excluded entirely.
      const excludedTags = ['textarea'];

      // Inputs matching these types will still trigger hotkey handling as
      // they are not text inputs.
      const allowedInputTypes = [
        'button',
        'checkbox',
        'hidden',
        'radio',
        'reset',
        'submit'
      ];

      if (tagName === 'input') {
        return allowedInputTypes.indexOf(el.type) === -1;
      }

      return excludedTags.indexOf(tagName) !== -1;
    };

    // Bail out if the user is focused on an interactive form element.
    if (excludeElement(this.el_.ownerDocument.activeElement)) {
      return;
    }

    if (typeof userActions.hotkeys === 'function') {
      userActions.hotkeys.call(this, event);
    } else {
      this.handleHotkeys(event);
    }
  }

  /**
   * Called when this Player receives a hotkey keydown event.
   * Supported player-wide hotkeys are:
   *
   *   f          - toggle fullscreen
   *   m          - toggle mute
   *   k or Space - toggle play/pause
   *
   * @param {EventTarget~Event} event
   *        The `keydown` event that caused this function to be called.
   */
  handleHotkeys(event) {
    const hotkeys = this.options_.userActions ? this.options_.userActions.hotkeys : {};

    // set fullscreenKey, muteKey, playPauseKey from `hotkeys`, use defaults if not set
    const {
      fullscreenKey = keydownEvent => keycode.isEventKey(keydownEvent, 'f'),
      muteKey = keydownEvent => keycode.isEventKey(keydownEvent, 'm'),
      playPauseKey = keydownEvent => (keycode.isEventKey(keydownEvent, 'k') || keycode.isEventKey(keydownEvent, 'Space'))
    } = hotkeys;

    if (fullscreenKey.call(this, event)) {
      event.preventDefault();
      event.stopPropagation();

      const FSToggle = Component.getComponent('FullscreenToggle');

      if (document[this.fsApi_.fullscreenEnabled] !== false) {
        FSToggle.prototype.handleClick.call(this);
      }

    } else if (muteKey.call(this, event)) {
      event.preventDefault();
      event.stopPropagation();

      const MuteToggle = Component.getComponent('MuteToggle');

      MuteToggle.prototype.handleClick.call(this);

    } else if (playPauseKey.call(this, event)) {
      event.preventDefault();
      event.stopPropagation();

      const PlayToggle = Component.getComponent('PlayToggle');

      PlayToggle.prototype.handleClick.call(this);
    }
  }

  /**
   * Check whether the player can play a given mimetype
   *
   * @see https://www.w3.org/TR/2011/WD-html5-20110113/video.html#dom-navigator-canplaytype
   *
   * @param {string} type
   *        The mimetype to check
   *
   * @return {string}
   *         'probably', 'maybe', or '' (empty string)
   */
  canPlayType(type) {
    let can;

    // Loop through each playback technology in the options order
    for (let i = 0, j = this.options_.techOrder; i < j.length; i++) {
      const techName = j[i];
      let tech = Tech.getTech(techName);

      // Support old behavior of techs being registered as components.
      // Remove once that deprecated behavior is removed.
      if (!tech) {
        tech = Component.getComponent(techName);
      }

      // Check if the current tech is defined before continuing
      if (!tech) {
        log.error(`The "${techName}" tech is undefined. Skipped browser support check for that tech.`);
        continue;
      }

      // Check if the browser supports this technology
      if (tech.isSupported()) {
        can = tech.canPlayType(type);

        if (can) {
          return can;
        }
      }
    }

    return '';
  }

  /**
   * Select source based on tech-order or source-order
   * Uses source-order selection if `options.sourceOrder` is truthy. Otherwise,
   * defaults to tech-order selection
   *
   * @param {Array} sources
   *        The sources for a media asset
   *
   * @return {Object|boolean}
   *         Object of source and tech order or false
   */
  selectSource(sources) {
    // Get only the techs specified in `techOrder` that exist and are supported by the
    // current platform
    const techs =
      this.options_.techOrder
        .map((techName) => {
          return [techName, Tech.getTech(techName)];
        })
        .filter(([techName, tech]) => {
          // Check if the current tech is defined before continuing
          if (tech) {
            // Check if the browser supports this technology
            return tech.isSupported();
          }

          log.error(`The "${techName}" tech is undefined. Skipped browser support check for that tech.`);
          return false;
        });

    // Iterate over each `innerArray` element once per `outerArray` element and execute
    // `tester` with both. If `tester` returns a non-falsy value, exit early and return
    // that value.
    const findFirstPassingTechSourcePair = function(outerArray, innerArray, tester) {
      let found;

      outerArray.some((outerChoice) => {
        return innerArray.some((innerChoice) => {
          found = tester(outerChoice, innerChoice);

          if (found) {
            return true;
          }
        });
      });

      return found;
    };

    let foundSourceAndTech;
    const flip = (fn) => (a, b) => fn(b, a);
    const finder = ([techName, tech], source) => {
      if (tech.canPlaySource(source, this.options_[techName.toLowerCase()])) {
        return {source, tech: techName};
      }
    };

    // Depending on the truthiness of `options.sourceOrder`, we swap the order of techs and sources
    // to select from them based on their priority.
    if (this.options_.sourceOrder) {
      // Source-first ordering
      foundSourceAndTech = findFirstPassingTechSourcePair(sources, techs, flip(finder));
    } else {
      // Tech-first ordering
      foundSourceAndTech = findFirstPassingTechSourcePair(techs, sources, finder);
    }

    return foundSourceAndTech || false;
  }

  /**
   * Get or set the video source.
   *
   * @param {Tech~SourceObject|Tech~SourceObject[]|string} [source]
   *        A SourceObject, an array of SourceObjects, or a string referencing
   *        a URL to a media source. It is _highly recommended_ that an object
   *        or array of objects is used here, so that source selection
   *        algorithms can take the `type` into account.
   *
   *        If not provided, this method acts as a getter.
   *
   * @return {string|undefined}
   *         If the `source` argument is missing, returns the current source
   *         URL. Otherwise, returns nothing/undefined.
   */
  src(source) {
    // getter usage
    if (typeof source === 'undefined') {
      return this.cache_.src || '';
    }
    // filter out invalid sources and turn our source into
    // an array of source objects
    const sources = filterSource(source);

    // if a source was passed in then it is invalid because
    // it was filtered to a zero length Array. So we have to
    // show an error
    if (!sources.length) {
      this.setTimeout(function() {
        this.error({ code: 4, message: this.localize(this.options_.notSupportedMessage) });
      }, 0);
      return;
    }

    // intial sources
    this.changingSrc_ = true;

    this.cache_.sources = sources;
    this.updateSourceCaches_(sources[0]);

    // middlewareSource is the source after it has been changed by middleware
    middleware.setSource(this, sources[0], (middlewareSource, mws) => {
      this.middleware_ = mws;

      // since sourceSet is async we have to update the cache again after we select a source since
      // the source that is selected could be out of order from the cache update above this callback.
      this.cache_.sources = sources;
      this.updateSourceCaches_(middlewareSource);

      const err = this.src_(middlewareSource);

      if (err) {
        if (sources.length > 1) {
          return this.src(sources.slice(1));
        }

        this.changingSrc_ = false;

        // We need to wrap this in a timeout to give folks a chance to add error event handlers
        this.setTimeout(function() {
          this.error({ code: 4, message: this.localize(this.options_.notSupportedMessage) });
        }, 0);

        // we could not find an appropriate tech, but let's still notify the delegate that this is it
        // this needs a better comment about why this is needed
        this.triggerReady();

        return;
      }

      middleware.setTech(mws, this.tech_);
    });
  }

  /**
   * Set the source object on the tech, returns a boolean that indicates whether
   * there is a tech that can play the source or not
   *
   * @param {Tech~SourceObject} source
   *        The source object to set on the Tech
   *
   * @return {boolean}
   *         - True if there is no Tech to playback this source
   *         - False otherwise
   *
   * @private
   */
  src_(source) {
    const sourceTech = this.selectSource([source]);

    if (!sourceTech) {
      return true;
    }

    if (!titleCaseEquals(sourceTech.tech, this.techName_)) {
      this.changingSrc_ = true;
      // load this technology with the chosen source
      this.loadTech_(sourceTech.tech, sourceTech.source);
      this.tech_.ready(() => {
        this.changingSrc_ = false;
      });
      return false;
    }

    // wait until the tech is ready to set the source
    // and set it synchronously if possible (#2326)
    this.ready(function() {

      // The setSource tech method was added with source handlers
      // so older techs won't support it
      // We need to check the direct prototype for the case where subclasses
      // of the tech do not support source handlers
      if (this.tech_.constructor.prototype.hasOwnProperty('setSource')) {
        this.techCall_('setSource', source);
      } else {
        this.techCall_('src', source.src);
      }

      this.changingSrc_ = false;
    }, true);

    return false;
  }

  /**
   * Begin loading the src data.
   */
  load() {
    this.techCall_('load');
  }

  /**
   * Reset the player. Loads the first tech in the techOrder,
   * removes all the text tracks in the existing `tech`,
   * and calls `reset` on the `tech`.
   */
  reset() {
    const PromiseClass = this.options_.Promise || window.Promise;

    if (this.paused() || !PromiseClass) {
      this.doReset_();
    } else {
      const playPromise = this.play();

      silencePromise(playPromise.then(() => this.doReset_()));
    }
  }

  doReset_() {
    if (this.tech_) {
      this.tech_.clearTracks('text');
    }
    this.resetCache_();
    this.poster('');
    this.loadTech_(this.options_.techOrder[0], null);
    this.techCall_('reset');
    this.resetControlBarUI_();
    if (isEvented(this)) {
      this.trigger('playerreset');
    }
  }

  /**
   * Reset Control Bar's UI by calling sub-methods that reset
   * all of Control Bar's components
   */
  resetControlBarUI_() {
    this.resetProgressBar_();
    this.resetPlaybackRate_();
    this.resetVolumeBar_();
  }

  /**
   * Reset tech's progress so progress bar is reset in the UI
   */
  resetProgressBar_() {
    this.currentTime(0);

    const { durationDisplay, remainingTimeDisplay } = this.controlBar;

    if (durationDisplay) {
      durationDisplay.updateContent();
    }

    if (remainingTimeDisplay) {
      remainingTimeDisplay.updateContent();
    }
  }

  /**
   * Reset Playback ratio
   */
  resetPlaybackRate_() {
    this.playbackRate(this.defaultPlaybackRate());
    this.handleTechRateChange_();
  }

  /**
   * Reset Volume bar
   */
  resetVolumeBar_() {
    this.volume(1.0);
    this.trigger('volumechange');
  }

  /**
   * Returns all of the current source objects.
   *
   * @return {Tech~SourceObject[]}
   *         The current source objects
   */
  currentSources() {
    const source = this.currentSource();
    const sources = [];

    // assume `{}` or `{ src }`
    if (Object.keys(source).length !== 0) {
      sources.push(source);
    }

    return this.cache_.sources || sources;
  }

  /**
   * Returns the current source object.
   *
   * @return {Tech~SourceObject}
   *         The current source object
   */
  currentSource() {
    return this.cache_.source || {};
  }

  /**
   * Returns the fully qualified URL of the current source value e.g. http://mysite.com/video.mp4
   * Can be used in conjunction with `currentType` to assist in rebuilding the current source object.
   *
   * @return {string}
   *         The current source
   */
  currentSrc() {
    return this.currentSource() && this.currentSource().src || '';
  }

  /**
   * Get the current source type e.g. video/mp4
   * This can allow you rebuild the current source object so that you could load the same
   * source and tech later
   *
   * @return {string}
   *         The source MIME type
   */
  currentType() {
    return this.currentSource() && this.currentSource().type || '';
  }

  /**
   * Get or set the preload attribute
   *
   * @param {boolean} [value]
   *        - true means that we should preload
   *        - false means that we should not preload
   *
   * @return {string}
   *         The preload attribute value when getting
   */
  preload(value) {
    if (value !== undefined) {
      this.techCall_('setPreload', value);
      this.options_.preload = value;
      return;
    }
    return this.techGet_('preload');
  }

  /**
   * Get or set the autoplay option. When this is a boolean it will
   * modify the attribute on the tech. When this is a string the attribute on
   * the tech will be removed and `Player` will handle autoplay on loadstarts.
   *
   * @param {boolean|string} [value]
   *        - true: autoplay using the browser behavior
   *        - false: do not autoplay
   *        - 'play': call play() on every loadstart
   *        - 'muted': call muted() then play() on every loadstart
   *        - 'any': call play() on every loadstart. if that fails call muted() then play().
   *        - *: values other than those listed here will be set `autoplay` to true
   *
   * @return {boolean|string}
   *         The current value of autoplay when getting
   */
  autoplay(value) {
    // getter usage
    if (value === undefined) {
      return this.options_.autoplay || false;
    }

    let techAutoplay;

    // if the value is a valid string set it to that
    if (typeof value === 'string' && (/(any|play|muted)/).test(value)) {
      this.options_.autoplay = value;
      this.manualAutoplay_(value);
      techAutoplay = false;

    // any falsy value sets autoplay to false in the browser,
    // lets do the same
    } else if (!value) {
      this.options_.autoplay = false;

    // any other value (ie truthy) sets autoplay to true
    } else {
      this.options_.autoplay = true;
    }

    techAutoplay = typeof techAutoplay === 'undefined' ? this.options_.autoplay : techAutoplay;

    // if we don't have a tech then we do not queue up
    // a setAutoplay call on tech ready. We do this because the
    // autoplay option will be passed in the constructor and we
    // do not need to set it twice
    if (this.tech_) {
      this.techCall_('setAutoplay', techAutoplay);
    }
  }

  /**
   * Set or unset the playsinline attribute.
   * Playsinline tells the browser that non-fullscreen playback is preferred.
   *
   * @param {boolean} [value]
   *        - true means that we should try to play inline by default
   *        - false means that we should use the browser's default playback mode,
   *          which in most cases is inline. iOS Safari is a notable exception
   *          and plays fullscreen by default.
   *
   * @return {string|Player}
   *         - the current value of playsinline
   *         - the player when setting
   *
   * @see [Spec]{@link https://html.spec.whatwg.org/#attr-video-playsinline}
   */
  playsinline(value) {
    if (value !== undefined) {
      this.techCall_('setPlaysinline', value);
      this.options_.playsinline = value;
      return this;
    }
    return this.techGet_('playsinline');
  }

  /**
   * Get or set the loop attribute on the video element.
   *
   * @param {boolean} [value]
   *        - true means that we should loop the video
   *        - false means that we should not loop the video
   *
   * @return {boolean}
   *         The current value of loop when getting
   */
  loop(value) {
    if (value !== undefined) {
      this.techCall_('setLoop', value);
      this.options_.loop = value;
      return;
    }
    return this.techGet_('loop');
  }

  /**
   * Get or set the poster image source url
   *
   * @fires Player#posterchange
   *
   * @param {string} [src]
   *        Poster image source URL
   *
   * @return {string}
   *         The current value of poster when getting
   */
  poster(src) {
    if (src === undefined) {
      return this.poster_;
    }

    // The correct way to remove a poster is to set as an empty string
    // other falsey values will throw errors
    if (!src) {
      src = '';
    }

    if (src === this.poster_) {
      return;
    }

    // update the internal poster variable
    this.poster_ = src;

    // update the tech's poster
    this.techCall_('setPoster', src);

    this.isPosterFromTech_ = false;

    // alert components that the poster has been set
    /**
     * This event fires when the poster image is changed on the player.
     *
     * @event Player#posterchange
     * @type {EventTarget~Event}
     */
    this.trigger('posterchange');
  }

  /**
   * Some techs (e.g. YouTube) can provide a poster source in an
   * asynchronous way. We want the poster component to use this
   * poster source so that it covers up the tech's controls.
   * (YouTube's play button). However we only want to use this
   * source if the player user hasn't set a poster through
   * the normal APIs.
   *
   * @fires Player#posterchange
   * @listens Tech#posterchange
   * @private
   */
  handleTechPosterChange_() {
    if ((!this.poster_ || this.options_.techCanOverridePoster) && this.tech_ && this.tech_.poster) {
      const newPoster = this.tech_.poster() || '';

      if (newPoster !== this.poster_) {
        this.poster_ = newPoster;
        this.isPosterFromTech_ = true;

        // Let components know the poster has changed
        this.trigger('posterchange');
      }
    }
  }

  /**
   * Get or set whether or not the controls are showing.
   *
   * @fires Player#controlsenabled
   *
   * @param {boolean} [bool]
   *        - true to turn controls on
   *        - false to turn controls off
   *
   * @return {boolean}
   *         The current value of controls when getting
   */
  controls(bool) {
    if (bool === undefined) {
      return !!this.controls_;
    }

    bool = !!bool;

    // Don't trigger a change event unless it actually changed
    if (this.controls_ === bool) {
      return;
    }

    this.controls_ = bool;

    if (this.usingNativeControls()) {
      this.techCall_('setControls', bool);
    }

    if (this.controls_) {
      this.removeClass('vjs-controls-disabled');
      this.addClass('vjs-controls-enabled');
      /**
       * @event Player#controlsenabled
       * @type {EventTarget~Event}
       */
      this.trigger('controlsenabled');
      if (!this.usingNativeControls()) {
        this.addTechControlsListeners_();
      }
    } else {
      this.removeClass('vjs-controls-enabled');
      this.addClass('vjs-controls-disabled');
      /**
       * @event Player#controlsdisabled
       * @type {EventTarget~Event}
       */
      this.trigger('controlsdisabled');
      if (!this.usingNativeControls()) {
        this.removeTechControlsListeners_();
      }
    }
  }

  /**
   * Toggle native controls on/off. Native controls are the controls built into
   * devices (e.g. default iPhone controls), Flash, or other techs
   * (e.g. Vimeo Controls)
   * **This should only be set by the current tech, because only the tech knows
   * if it can support native controls**
   *
   * @fires Player#usingnativecontrols
   * @fires Player#usingcustomcontrols
   *
   * @param {boolean} [bool]
   *        - true to turn native controls on
   *        - false to turn native controls off
   *
   * @return {boolean}
   *         The current value of native controls when getting
   */
  usingNativeControls(bool) {
    if (bool === undefined) {
      return !!this.usingNativeControls_;
    }

    bool = !!bool;

    // Don't trigger a change event unless it actually changed
    if (this.usingNativeControls_ === bool) {
      return;
    }

    this.usingNativeControls_ = bool;

    if (this.usingNativeControls_) {
      this.addClass('vjs-using-native-controls');

      /**
       * player is using the native device controls
       *
       * @event Player#usingnativecontrols
       * @type {EventTarget~Event}
       */
      this.trigger('usingnativecontrols');
    } else {
      this.removeClass('vjs-using-native-controls');

      /**
       * player is using the custom HTML controls
       *
       * @event Player#usingcustomcontrols
       * @type {EventTarget~Event}
       */
      this.trigger('usingcustomcontrols');
    }
  }

  /**
   * Set or get the current MediaError
   *
   * @fires Player#error
   *
   * @param  {MediaError|string|number} [err]
   *         A MediaError or a string/number to be turned
   *         into a MediaError
   *
   * @return {MediaError|null}
   *         The current MediaError when getting (or null)
   */
  error(err) {
    if (err === undefined) {
      return this.error_ || null;
    }

    // restoring to default
    if (err === null) {
      this.error_ = err;
      this.removeClass('vjs-error');
      if (this.errorDisplay) {
        this.errorDisplay.close();
      }
      return;
    }

    this.error_ = new MediaError(err);

    // add the vjs-error classname to the player
    this.addClass('vjs-error');

    // log the name of the error type and any message
    // IE11 logs "[object object]" and required you to expand message to see error object
    log.error(`(CODE:${this.error_.code} ${MediaError.errorTypes[this.error_.code]})`, this.error_.message, this.error_);

    /**
     * @event Player#error
     * @type {EventTarget~Event}
     */
    this.trigger('error');

    return;
  }

  /**
   * Report user activity
   *
   * @param {Object} event
   *        Event object
   */
  reportUserActivity(event) {
    this.userActivity_ = true;
  }

  /**
   * Get/set if user is active
   *
   * @fires Player#useractive
   * @fires Player#userinactive
   *
   * @param {boolean} [bool]
   *        - true if the user is active
   *        - false if the user is inactive
   *
   * @return {boolean}
   *         The current value of userActive when getting
   */
  userActive(bool) {
    if (bool === undefined) {
      return this.userActive_;
    }

    bool = !!bool;

    if (bool === this.userActive_) {
      return;
    }

    this.userActive_ = bool;

    if (this.userActive_) {
      this.userActivity_ = true;
      this.removeClass('vjs-user-inactive');
      this.addClass('vjs-user-active');
      /**
       * @event Player#useractive
       * @type {EventTarget~Event}
       */
      this.trigger('useractive');
      return;
    }

    // Chrome/Safari/IE have bugs where when you change the cursor it can
    // trigger a mousemove event. This causes an issue when you're hiding
    // the cursor when the user is inactive, and a mousemove signals user
    // activity. Making it impossible to go into inactive mode. Specifically
    // this happens in fullscreen when we really need to hide the cursor.
    //
    // When this gets resolved in ALL browsers it can be removed
    // https://code.google.com/p/chromium/issues/detail?id=103041
    if (this.tech_) {
      this.tech_.one('mousemove', function(e) {
        e.stopPropagation();
        e.preventDefault();
      });
    }

    this.userActivity_ = false;
    this.removeClass('vjs-user-active');
    this.addClass('vjs-user-inactive');
    /**
     * @event Player#userinactive
     * @type {EventTarget~Event}
     */
    this.trigger('userinactive');
  }

  /**
   * Listen for user activity based on timeout value
   *
   * @private
   */
  listenForUserActivity_() {
    let mouseInProgress;
    let lastMoveX;
    let lastMoveY;
    const handleActivity = Fn.bind(this, this.reportUserActivity);

    const handleMouseMove = function(e) {
      // #1068 - Prevent mousemove spamming
      // Chrome Bug: https://code.google.com/p/chromium/issues/detail?id=366970
      if (e.screenX !== lastMoveX || e.screenY !== lastMoveY) {
        lastMoveX = e.screenX;
        lastMoveY = e.screenY;
        handleActivity();
      }
    };

    const handleMouseDown = function() {
      handleActivity();
      // For as long as the they are touching the device or have their mouse down,
      // we consider them active even if they're not moving their finger or mouse.
      // So we want to continue to update that they are active
      this.clearInterval(mouseInProgress);
      // Setting userActivity=true now and setting the interval to the same time
      // as the activityCheck interval (250) should ensure we never miss the
      // next activityCheck
      mouseInProgress = this.setInterval(handleActivity, 250);
    };

    const handleMouseUp = function(event) {
      handleActivity();
      // Stop the interval that maintains activity if the mouse/touch is down
      this.clearInterval(mouseInProgress);
    };

    // Any mouse movement will be considered user activity
    this.on('mousedown', handleMouseDown);
    this.on('mousemove', handleMouseMove);
    this.on('mouseup', handleMouseUp);

    const controlBar = this.getChild('controlBar');

    // Fixes bug on Android & iOS where when tapping progressBar (when control bar is displayed)
    // controlBar would no longer be hidden by default timeout.
    if (controlBar && !browser.IS_IOS && !browser.IS_ANDROID) {

      controlBar.on('mouseenter', function(event) {
        this.player().cache_.inactivityTimeout = this.player().options_.inactivityTimeout;
        this.player().options_.inactivityTimeout = 0;
      });

      controlBar.on('mouseleave', function(event) {
        this.player().options_.inactivityTimeout = this.player().cache_.inactivityTimeout;
      });

    }

    // Listen for keyboard navigation
    // Shouldn't need to use inProgress interval because of key repeat
    this.on('keydown', handleActivity);
    this.on('keyup', handleActivity);

    // Run an interval every 250 milliseconds instead of stuffing everything into
    // the mousemove/touchmove function itself, to prevent performance degradation.
    // `this.reportUserActivity` simply sets this.userActivity_ to true, which
    // then gets picked up by this loop
    // http://ejohn.org/blog/learning-from-twitter/
    let inactivityTimeout;

    this.setInterval(function() {
      // Check to see if mouse/touch activity has happened
      if (!this.userActivity_) {
        return;
      }

      // Reset the activity tracker
      this.userActivity_ = false;

      // If the user state was inactive, set the state to active
      this.userActive(true);

      // Clear any existing inactivity timeout to start the timer over
      this.clearTimeout(inactivityTimeout);

      const timeout = this.options_.inactivityTimeout;

      if (timeout <= 0) {
        return;
      }

      // In <timeout> milliseconds, if no more activity has occurred the
      // user will be considered inactive
      inactivityTimeout = this.setTimeout(function() {
        // Protect against the case where the inactivityTimeout can trigger just
        // before the next user activity is picked up by the activity check loop
        // causing a flicker
        if (!this.userActivity_) {
          this.userActive(false);
        }
      }, timeout);

    }, 250);
  }

  /**
   * Gets or sets the current playback rate. A playback rate of
   * 1.0 represents normal speed and 0.5 would indicate half-speed
   * playback, for instance.
   *
   * @see https://html.spec.whatwg.org/multipage/embedded-content.html#dom-media-playbackrate
   *
   * @param {number} [rate]
   *       New playback rate to set.
   *
   * @return {number}
   *         The current playback rate when getting or 1.0
   */
  playbackRate(rate) {
    if (rate !== undefined) {
      // NOTE: this.cache_.lastPlaybackRate is set from the tech handler
      // that is registered above
      this.techCall_('setPlaybackRate', rate);
      return;
    }

    if (this.tech_ && this.tech_.featuresPlaybackRate) {
      return this.cache_.lastPlaybackRate || this.techGet_('playbackRate');
    }
    return 1.0;
  }

  /**
   * Gets or sets the current default playback rate. A default playback rate of
   * 1.0 represents normal speed and 0.5 would indicate half-speed playback, for instance.
   * defaultPlaybackRate will only represent what the initial playbackRate of a video was, not
   * not the current playbackRate.
   *
   * @see https://html.spec.whatwg.org/multipage/embedded-content.html#dom-media-defaultplaybackrate
   *
   * @param {number} [rate]
   *       New default playback rate to set.
   *
   * @return {number|Player}
   *         - The default playback rate when getting or 1.0
   *         - the player when setting
   */
  defaultPlaybackRate(rate) {
    if (rate !== undefined) {
      return this.techCall_('setDefaultPlaybackRate', rate);
    }

    if (this.tech_ && this.tech_.featuresPlaybackRate) {
      return this.techGet_('defaultPlaybackRate');
    }
    return 1.0;
  }

  /**
   * Gets or sets the audio flag
   *
   * @param {boolean} bool
   *        - true signals that this is an audio player
   *        - false signals that this is not an audio player
   *
   * @return {boolean}
   *         The current value of isAudio when getting
   */
  isAudio(bool) {
    if (bool !== undefined) {
      this.isAudio_ = !!bool;
      return;
    }

    return !!this.isAudio_;
  }

  /**
   * A helper method for adding a {@link TextTrack} to our
   * {@link TextTrackList}.
   *
   * In addition to the W3C settings we allow adding additional info through options.
   *
   * @see http://www.w3.org/html/wg/drafts/html/master/embedded-content-0.html#dom-media-addtexttrack
   *
   * @param {string} [kind]
   *        the kind of TextTrack you are adding
   *
   * @param {string} [label]
   *        the label to give the TextTrack label
   *
   * @param {string} [language]
   *        the language to set on the TextTrack
   *
   * @return {TextTrack|undefined}
   *         the TextTrack that was added or undefined
   *         if there is no tech
   */
  addTextTrack(kind, label, language) {
    if (this.tech_) {
      return this.tech_.addTextTrack(kind, label, language);
    }
  }

  /**
   * Create a remote {@link TextTrack} and an {@link HTMLTrackElement}. It will
   * automatically removed from the video element whenever the source changes, unless
   * manualCleanup is set to false.
   *
   * @param {Object} options
   *        Options to pass to {@link HTMLTrackElement} during creation. See
   *        {@link HTMLTrackElement} for object properties that you should use.
   *
   * @param {boolean} [manualCleanup=true] if set to false, the TextTrack will be
   *
   * @return {HtmlTrackElement}
   *         the HTMLTrackElement that was created and added
   *         to the HtmlTrackElementList and the remote
   *         TextTrackList
   *
   * @deprecated The default value of the "manualCleanup" parameter will default
   *             to "false" in upcoming versions of Video.js
   */
  addRemoteTextTrack(options, manualCleanup) {
    if (this.tech_) {
      return this.tech_.addRemoteTextTrack(options, manualCleanup);
    }
  }

  /**
   * Remove a remote {@link TextTrack} from the respective
   * {@link TextTrackList} and {@link HtmlTrackElementList}.
   *
   * @param {Object} track
   *        Remote {@link TextTrack} to remove
   *
   * @return {undefined}
   *         does not return anything
   */
  removeRemoteTextTrack(obj = {}) {
    let {track} = obj;

    if (!track) {
      track = obj;
    }

    // destructure the input into an object with a track argument, defaulting to arguments[0]
    // default the whole argument to an empty object if nothing was passed in

    if (this.tech_) {
      return this.tech_.removeRemoteTextTrack(track);
    }
  }

  /**
   * Gets available media playback quality metrics as specified by the W3C's Media
   * Playback Quality API.
   *
   * @see [Spec]{@link https://wicg.github.io/media-playback-quality}
   *
   * @return {Object|undefined}
   *         An object with supported media playback quality metrics or undefined if there
   *         is no tech or the tech does not support it.
   */
  getVideoPlaybackQuality() {
    return this.techGet_('getVideoPlaybackQuality');
  }

  /**
   * Get video width
   *
   * @return {number}
   *         current video width
   */
  videoWidth() {
    return this.tech_ && this.tech_.videoWidth && this.tech_.videoWidth() || 0;
  }

  /**
   * Get video height
   *
   * @return {number}
   *         current video height
   */
  videoHeight() {
    return this.tech_ && this.tech_.videoHeight && this.tech_.videoHeight() || 0;
  }

  /**
   * The player's language code
   * NOTE: The language should be set in the player options if you want the
   * the controls to be built with a specific language. Changing the language
   * later will not update controls text.
   *
   * @param {string} [code]
   *        the language code to set the player to
   *
   * @return {string}
   *         The current language code when getting
   */
  language(code) {
    if (code === undefined) {
      return this.language_;
    }

    this.language_ = String(code).toLowerCase();
  }

  /**
   * Get the player's language dictionary
   * Merge every time, because a newly added plugin might call videojs.addLanguage() at any time
   * Languages specified directly in the player options have precedence
   *
   * @return {Array}
   *         An array of of supported languages
   */
  languages() {
    return mergeOptions(Player.prototype.options_.languages, this.languages_);
  }

  /**
   * returns a JavaScript object reperesenting the current track
   * information. **DOES not return it as JSON**
   *
   * @return {Object}
   *         Object representing the current of track info
   */
  toJSON() {
    const options = mergeOptions(this.options_);
    const tracks = options.tracks;

    options.tracks = [];

    for (let i = 0; i < tracks.length; i++) {
      let track = tracks[i];

      // deep merge tracks and null out player so no circular references
      track = mergeOptions(track);
      track.player = undefined;
      options.tracks[i] = track;
    }

    return options;
  }

  /**
   * Creates a simple modal dialog (an instance of the {@link ModalDialog}
   * component) that immediately overlays the player with arbitrary
   * content and removes itself when closed.
   *
   * @param {string|Function|Element|Array|null} content
   *        Same as {@link ModalDialog#content}'s param of the same name.
   *        The most straight-forward usage is to provide a string or DOM
   *        element.
   *
   * @param {Object} [options]
   *        Extra options which will be passed on to the {@link ModalDialog}.
   *
   * @return {ModalDialog}
   *         the {@link ModalDialog} that was created
   */
  createModal(content, options) {
    options = options || {};
    options.content = content || '';

    const modal = new ModalDialog(this, options);

    this.addChild(modal);
    modal.on('dispose', () => {
      this.removeChild(modal);
    });

    modal.open();
    return modal;
  }

  /**
   * Change breakpoint classes when the player resizes.
   *
   * @private
   */
  updateCurrentBreakpoint_() {
    if (!this.responsive()) {
      return;
    }

    const currentBreakpoint = this.currentBreakpoint();
    const currentWidth = this.currentWidth();

    for (let i = 0; i < BREAKPOINT_ORDER.length; i++) {
      const candidateBreakpoint = BREAKPOINT_ORDER[i];
      const maxWidth = this.breakpoints_[candidateBreakpoint];

      if (currentWidth <= maxWidth) {

        // The current breakpoint did not change, nothing to do.
        if (currentBreakpoint === candidateBreakpoint) {
          return;
        }

        // Only remove a class if there is a current breakpoint.
        if (currentBreakpoint) {
          this.removeClass(BREAKPOINT_CLASSES[currentBreakpoint]);
        }

        this.addClass(BREAKPOINT_CLASSES[candidateBreakpoint]);
        this.breakpoint_ = candidateBreakpoint;
        break;
      }
    }
  }

  /**
   * Removes the current breakpoint.
   *
   * @private
   */
  removeCurrentBreakpoint_() {
    const className = this.currentBreakpointClass();

    this.breakpoint_ = '';

    if (className) {
      this.removeClass(className);
    }
  }

  /**
   * Get or set breakpoints on the player.
   *
   * Calling this method with an object or `true` will remove any previous
   * custom breakpoints and start from the defaults again.
   *
   * @param  {Object|boolean} [breakpoints]
   *         If an object is given, it can be used to provide custom
   *         breakpoints. If `true` is given, will set default breakpoints.
   *         If this argument is not given, will simply return the current
   *         breakpoints.
   *
   * @param  {number} [breakpoints.tiny]
   *         The maximum width for the "vjs-layout-tiny" class.
   *
   * @param  {number} [breakpoints.xsmall]
   *         The maximum width for the "vjs-layout-x-small" class.
   *
   * @param  {number} [breakpoints.small]
   *         The maximum width for the "vjs-layout-small" class.
   *
   * @param  {number} [breakpoints.medium]
   *         The maximum width for the "vjs-layout-medium" class.
   *
   * @param  {number} [breakpoints.large]
   *         The maximum width for the "vjs-layout-large" class.
   *
   * @param  {number} [breakpoints.xlarge]
   *         The maximum width for the "vjs-layout-x-large" class.
   *
   * @param  {number} [breakpoints.huge]
   *         The maximum width for the "vjs-layout-huge" class.
   *
   * @return {Object}
   *         An object mapping breakpoint names to maximum width values.
   */
  breakpoints(breakpoints) {

    // Used as a getter.
    if (breakpoints === undefined) {
      return assign(this.breakpoints_);
    }

    this.breakpoint_ = '';
    this.breakpoints_ = assign({}, DEFAULT_BREAKPOINTS, breakpoints);

    // When breakpoint definitions change, we need to update the currently
    // selected breakpoint.
    this.updateCurrentBreakpoint_();

    // Clone the breakpoints before returning.
    return assign(this.breakpoints_);
  }

  /**
   * Get or set a flag indicating whether or not this player should adjust
   * its UI based on its dimensions.
   *
   * @param  {boolean} value
   *         Should be `true` if the player should adjust its UI based on its
   *         dimensions; otherwise, should be `false`.
   *
   * @return {boolean}
   *         Will be `true` if this player should adjust its UI based on its
   *         dimensions; otherwise, will be `false`.
   */
  responsive(value) {

    // Used as a getter.
    if (value === undefined) {
      return this.responsive_;
    }

    value = Boolean(value);
    const current = this.responsive_;

    // Nothing changed.
    if (value === current) {
      return;
    }

    // The value actually changed, set it.
    this.responsive_ = value;

    // Start listening for breakpoints and set the initial breakpoint if the
    // player is now responsive.
    if (value) {
      this.on('playerresize', this.updateCurrentBreakpoint_);
      this.updateCurrentBreakpoint_();

    // Stop listening for breakpoints if the player is no longer responsive.
    } else {
      this.off('playerresize', this.updateCurrentBreakpoint_);
      this.removeCurrentBreakpoint_();
    }

    return value;
  }

  /**
   * Get current breakpoint name, if any.
   *
   * @return {string}
   *         If there is currently a breakpoint set, returns a the key from the
   *         breakpoints object matching it. Otherwise, returns an empty string.
   */
  currentBreakpoint() {
    return this.breakpoint_;
  }

  /**
   * Get the current breakpoint class name.
   *
   * @return {string}
   *         The matching class name (e.g. `"vjs-layout-tiny"` or
   *         `"vjs-layout-large"`) for the current breakpoint. Empty string if
   *         there is no current breakpoint.
   */
  currentBreakpointClass() {
    return BREAKPOINT_CLASSES[this.breakpoint_] || '';
  }

  /**
   * An object that describes a single piece of media.
   *
   * Properties that are not part of this type description will be retained; so,
   * this can be viewed as a generic metadata storage mechanism as well.
   *
   * @see      {@link https://wicg.github.io/mediasession/#the-mediametadata-interface}
   * @typedef  {Object} Player~MediaObject
   *
   * @property {string} [album]
   *           Unused, except if this object is passed to the `MediaSession`
   *           API.
   *
   * @property {string} [artist]
   *           Unused, except if this object is passed to the `MediaSession`
   *           API.
   *
   * @property {Object[]} [artwork]
   *           Unused, except if this object is passed to the `MediaSession`
   *           API. If not specified, will be populated via the `poster`, if
   *           available.
   *
   * @property {string} [poster]
   *           URL to an image that will display before playback.
   *
   * @property {Tech~SourceObject|Tech~SourceObject[]|string} [src]
   *           A single source object, an array of source objects, or a string
   *           referencing a URL to a media source. It is _highly recommended_
   *           that an object or array of objects is used here, so that source
   *           selection algorithms can take the `type` into account.
   *
   * @property {string} [title]
   *           Unused, except if this object is passed to the `MediaSession`
   *           API.
   *
   * @property {Object[]} [textTracks]
   *           An array of objects to be used to create text tracks, following
   *           the {@link https://www.w3.org/TR/html50/embedded-content-0.html#the-track-element|native track element format}.
   *           For ease of removal, these will be created as "remote" text
   *           tracks and set to automatically clean up on source changes.
   *
   *           These objects may have properties like `src`, `kind`, `label`,
   *           and `language`, see {@link Tech#createRemoteTextTrack}.
   */

  /**
   * Populate the player using a {@link Player~MediaObject|MediaObject}.
   *
   * @param  {Player~MediaObject} media
   *         A media object.
   *
   * @param  {Function} ready
   *         A callback to be called when the player is ready.
   */
  loadMedia(media, ready) {
    if (!media || typeof media !== 'object') {
      return;
    }

    this.reset();

    // Clone the media object so it cannot be mutated from outside.
    this.cache_.media = mergeOptions(media);

    const {artwork, poster, src, textTracks} = this.cache_.media;

    // If `artwork` is not given, create it using `poster`.
    if (!artwork && poster) {
      this.cache_.media.artwork = [{
        src: poster,
        type: getMimetype(poster)
      }];
    }

    if (src) {
      this.src(src);
    }

    if (poster) {
      this.poster(poster);
    }

    if (Array.isArray(textTracks)) {
      textTracks.forEach(tt => this.addRemoteTextTrack(tt, false));
    }

    this.ready(ready);
  }

  /**
   * Get a clone of the current {@link Player~MediaObject} for this player.
   *
   * If the `loadMedia` method has not been used, will attempt to return a
   * {@link Player~MediaObject} based on the current state of the player.
   *
   * @return {Player~MediaObject}
   */
  getMedia() {
    if (!this.cache_.media) {
      const poster = this.poster();
      const src = this.currentSources();
      const textTracks = Array.prototype.map.call(this.remoteTextTracks(), (tt) => ({
        kind: tt.kind,
        label: tt.label,
        language: tt.language,
        src: tt.src
      }));

      const media = {src, textTracks};

      if (poster) {
        media.poster = poster;
        media.artwork = [{
          src: media.poster,
          type: getMimetype(media.poster)
        }];
      }

      return media;
    }

    return mergeOptions(this.cache_.media);
  }

  /**
   * Gets tag settings
   *
   * @param {Element} tag
   *        The player tag
   *
   * @return {Object}
   *         An object containing all of the settings
   *         for a player tag
   */
  static getTagSettings(tag) {
    const baseOptions = {
      sources: [],
      tracks: []
    };

    const tagOptions = Dom.getAttributes(tag);
    const dataSetup = tagOptions['data-setup'];

    if (Dom.hasClass(tag, 'vjs-fill')) {
      tagOptions.fill = true;
    }
    if (Dom.hasClass(tag, 'vjs-fluid')) {
      tagOptions.fluid = true;
    }

    // Check if data-setup attr exists.
    if (dataSetup !== null) {
      // Parse options JSON
      // If empty string, make it a parsable json object.
      const [err, data] = safeParseTuple(dataSetup || '{}');

      if (err) {
        log.error(err);
      }
      assign(tagOptions, data);
    }

    assign(baseOptions, tagOptions);

    // Get tag children settings
    if (tag.hasChildNodes()) {
      const children = tag.childNodes;

      for (let i = 0, j = children.length; i < j; i++) {
        const child = children[i];
        // Change case needed: http://ejohn.org/blog/nodename-case-sensitivity/
        const childName = child.nodeName.toLowerCase();

        if (childName === 'source') {
          baseOptions.sources.push(Dom.getAttributes(child));
        } else if (childName === 'track') {
          baseOptions.tracks.push(Dom.getAttributes(child));
        }
      }
    }

    return baseOptions;
  }

  /**
   * Determine whether or not flexbox is supported
   *
   * @return {boolean}
   *         - true if flexbox is supported
   *         - false if flexbox is not supported
   */
  flexNotSupported_() {
    const elem = document.createElement('i');

    // Note: We don't actually use flexBasis (or flexOrder), but it's one of the more
    // common flex features that we can rely on when checking for flex support.
    return !('flexBasis' in elem.style ||
            'webkitFlexBasis' in elem.style ||
            'mozFlexBasis' in elem.style ||
            'msFlexBasis' in elem.style ||
            // IE10-specific (2012 flex spec), available for completeness
            'msFlexOrder' in elem.style);
  }
}

/**
 * Get the {@link VideoTrackList}
 * @link https://html.spec.whatwg.org/multipage/embedded-content.html#videotracklist
 *
 * @return {VideoTrackList}
 *         the current video track list
 *
 * @method Player.prototype.videoTracks
 */

/**
 * Get the {@link AudioTrackList}
 * @link https://html.spec.whatwg.org/multipage/embedded-content.html#audiotracklist
 *
 * @return {AudioTrackList}
 *         the current audio track list
 *
 * @method Player.prototype.audioTracks
 */

/**
 * Get the {@link TextTrackList}
 *
 * @link http://www.w3.org/html/wg/drafts/html/master/embedded-content-0.html#dom-media-texttracks
 *
 * @return {TextTrackList}
 *         the current text track list
 *
 * @method Player.prototype.textTracks
 */

/**
 * Get the remote {@link TextTrackList}
 *
 * @return {TextTrackList}
 *         The current remote text track list
 *
 * @method Player.prototype.remoteTextTracks
 */

/**
 * Get the remote {@link HtmlTrackElementList} tracks.
 *
 * @return {HtmlTrackElementList}
 *         The current remote text track element list
 *
 * @method Player.prototype.remoteTextTrackEls
 */

TRACK_TYPES.names.forEach(function(name) {
  const props = TRACK_TYPES[name];

  Player.prototype[props.getterName] = function() {
    if (this.tech_) {
      return this.tech_[props.getterName]();
    }

    // if we have not yet loadTech_, we create {video,audio,text}Tracks_
    // these will be passed to the tech during loading
    this[props.privateName] = this[props.privateName] || new props.ListClass();
    return this[props.privateName];
  };
});

/**
 * Global enumeration of players.
 *
 * The keys are the player IDs and the values are either the {@link Player}
 * instance or `null` for disposed players.
 *
 * @type {Object}
 */
Player.players = {};

const navigator = window.navigator;

/*
 * Player instance options, surfaced using options
 * options = Player.prototype.options_
 * Make changes in options, not here.
 *
 * @type {Object}
 * @private
 */
Player.prototype.options_ = {
  // Default order of fallback technology
  techOrder: Tech.defaultTechOrder_,

  html5: {},
  flash: {},

  // default inactivity timeout
  inactivityTimeout: 2000,

  // default playback rates
  playbackRates: [],
  // Add playback rate selection by adding rates
  // 'playbackRates': [0.5, 1, 1.5, 2],
  liveui: false,

  // Included control sets
  children: [
    'mediaLoader',
    'posterImage',
    'textTrackDisplay',
    'loadingSpinner',
    'bigPlayButton',
    'liveTracker',
    'controlBar',
    'errorDisplay',
    'textTrackSettings',
    'resizeManager'
  ],

  language: navigator && (navigator.languages && navigator.languages[0] || navigator.userLanguage || navigator.language) || 'en',

  // locales and their language translations
  languages: {},

  // Default message to show when a video cannot be played.
  notSupportedMessage: 'No compatible source was found for this media.',

  fullscreenOptions: {
    navigationUI: 'hide'
  },

  breakpoints: {},
  responsive: false
};

[
  /**
   * Returns whether or not the player is in the "ended" state.
   *
   * @return {Boolean} True if the player is in the ended state, false if not.
   * @method Player#ended
   */
  'ended',
  /**
   * Returns whether or not the player is in the "seeking" state.
   *
   * @return {Boolean} True if the player is in the seeking state, false if not.
   * @method Player#seeking
   */
  'seeking',
  /**
   * Returns the TimeRanges of the media that are currently available
   * for seeking to.
   *
   * @return {TimeRanges} the seekable intervals of the media timeline
   * @method Player#seekable
   */
  'seekable',
  /**
   * Returns the current state of network activity for the element, from
   * the codes in the list below.
   * - NETWORK_EMPTY (numeric value 0)
   *   The element has not yet been initialised. All attributes are in
   *   their initial states.
   * - NETWORK_IDLE (numeric value 1)
   *   The element's resource selection algorithm is active and has
   *   selected a resource, but it is not actually using the network at
   *   this time.
   * - NETWORK_LOADING (numeric value 2)
   *   The user agent is actively trying to download data.
   * - NETWORK_NO_SOURCE (numeric value 3)
   *   The element's resource selection algorithm is active, but it has
   *   not yet found a resource to use.
   *
   * @see https://html.spec.whatwg.org/multipage/embedded-content.html#network-states
   * @return {number} the current network activity state
   * @method Player#networkState
   */
  'networkState',
  /**
   * Returns a value that expresses the current state of the element
   * with respect to rendering the current playback position, from the
   * codes in the list below.
   * - HAVE_NOTHING (numeric value 0)
   *   No information regarding the media resource is available.
   * - HAVE_METADATA (numeric value 1)
   *   Enough of the resource has been obtained that the duration of the
   *   resource is available.
   * - HAVE_CURRENT_DATA (numeric value 2)
   *   Data for the immediate current playback position is available.
   * - HAVE_FUTURE_DATA (numeric value 3)
   *   Data for the immediate current playback position is available, as
   *   well as enough data for the user agent to advance the current
   *   playback position in the direction of playback.
   * - HAVE_ENOUGH_DATA (numeric value 4)
   *   The user agent estimates that enough data is available for
   *   playback to proceed uninterrupted.
   *
   * @see https://html.spec.whatwg.org/multipage/embedded-content.html#dom-media-readystate
   * @return {number} the current playback rendering state
   * @method Player#readyState
   */
  'readyState'
].forEach(function(fn) {
  Player.prototype[fn] = function() {
    return this.techGet_(fn);
  };
});

TECH_EVENTS_RETRIGGER.forEach(function(event) {
  Player.prototype[`handleTech${toTitleCase(event)}_`] = function() {
    return this.trigger(event);
  };
});

/**
 * Fired when the player has initial duration and dimension information
 *
 * @event Player#loadedmetadata
 * @type {EventTarget~Event}
 */

/**
 * Fired when the player has downloaded data at the current playback position
 *
 * @event Player#loadeddata
 * @type {EventTarget~Event}
 */

/**
 * Fired when the current playback position has changed *
 * During playback this is fired every 15-250 milliseconds, depending on the
 * playback technology in use.
 *
 * @event Player#timeupdate
 * @type {EventTarget~Event}
 */

/**
 * Fired when the volume changes
 *
 * @event Player#volumechange
 * @type {EventTarget~Event}
 */

/**
 * Reports whether or not a player has a plugin available.
 *
 * This does not report whether or not the plugin has ever been initialized
 * on this player. For that, [usingPlugin]{@link Player#usingPlugin}.
 *
 * @method Player#hasPlugin
 * @param  {string}  name
 *         The name of a plugin.
 *
 * @return {boolean}
 *         Whether or not this player has the requested plugin available.
 */

/**
 * Reports whether or not a player is using a plugin by name.
 *
 * For basic plugins, this only reports whether the plugin has _ever_ been
 * initialized on this player.
 *
 * @method Player#usingPlugin
 * @param  {string} name
 *         The name of a plugin.
 *
 * @return {boolean}
 *         Whether or not this player is using the requested plugin.
 */

Component.registerComponent('Player', Player);
export default Player;<|MERGE_RESOLUTION|>--- conflicted
+++ resolved
@@ -1993,9 +1993,6 @@
    * when the document fschange event triggers it calls this
    */
   documentFullscreenChange_(e) {
-<<<<<<< HEAD
-    this.isFullscreen(document[this.fsApi_.fullscreenElement] === this.el() || this.el().matches(':' + this.fsApi_.fullscreen));
-=======
     const fsApi = FullscreenApi;
     const el = this.el();
     let isFs = document[fsApi.fullscreenElement] === el;
@@ -2007,7 +2004,6 @@
     }
 
     this.isFullscreen(isFs);
->>>>>>> 882432e9
 
     // If cancelling fullscreen, remove event listener.
     if (this.isFullscreen() === false) {

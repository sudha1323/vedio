--- conflicted
+++ resolved
@@ -1632,10 +1632,6 @@
    *
    * @return {number}
    *         - the current time in seconds when getting
-<<<<<<< HEAD
-=======
-   *         - a reference to the current player object when setting
->>>>>>> ce6acc83
    */
   currentTime(seconds) {
     if (typeof seconds !== 'undefined') {

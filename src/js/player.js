/**
 * @file player.js
 */
// Subclasses Component
import Component from './component.js';

import {version} from '../../package.json';
import document from 'global/document';
import window from 'global/window';
import tsml from 'tsml';
import evented from './mixins/evented';
import {isEvented, addEventedCallback} from './mixins/evented';
import * as Events from './utils/events.js';
import * as Dom from './utils/dom.js';
import * as Fn from './utils/fn.js';
import * as Guid from './utils/guid.js';
import * as browser from './utils/browser.js';
import {IE_VERSION, IS_CHROME, IS_WINDOWS} from './utils/browser.js';
import log, { createLogger } from './utils/log.js';
import toTitleCase, { titleCaseEquals } from './utils/to-title-case.js';
import { createTimeRange } from './utils/time-ranges.js';
import { bufferedPercent } from './utils/buffer.js';
import * as stylesheet from './utils/stylesheet.js';
import FullscreenApi, {prefixedAPI as prefixedFS} from './fullscreen-api.js';
import MediaError from './media-error.js';
import safeParseTuple from 'safe-json-parse/tuple';
import {assign} from './utils/obj';
import mergeOptions from './utils/merge-options.js';
import {silencePromise, isPromise} from './utils/promise';
import textTrackConverter from './tracks/text-track-list-converter.js';
import ModalDialog from './modal-dialog';
import Tech from './tech/tech.js';
import * as middleware from './tech/middleware.js';
import {ALL as TRACK_TYPES} from './tracks/track-types';
import filterSource from './utils/filter-source';
import {getMimetype, findMimetype} from './utils/mimetypes';
import keycode from 'keycode';

// The following imports are used only to ensure that the corresponding modules
// are always included in the video.js package. Importing the modules will
// execute them and they will register themselves with video.js.
import './tech/loader.js';
import './poster-image.js';
import './tracks/text-track-display.js';
import './loading-spinner.js';
import './big-play-button.js';
import './close-button.js';
import './control-bar/control-bar.js';
import './error-display.js';
import './tracks/text-track-settings.js';
import './resize-manager.js';
import './live-tracker.js';

// Import Html5 tech, at least for disposing the original video tag.
import './tech/html5.js';

// The following tech events are simply re-triggered
// on the player when they happen
const TECH_EVENTS_RETRIGGER = [
  /**
   * Fired while the user agent is downloading media data.
   *
   * @event Player#progress
   * @type {EventTarget~Event}
   */
  /**
   * Retrigger the `progress` event that was triggered by the {@link Tech}.
   *
   * @private
   * @method Player#handleTechProgress_
   * @fires Player#progress
   * @listens Tech#progress
   */
  'progress',

  /**
   * Fires when the loading of an audio/video is aborted.
   *
   * @event Player#abort
   * @type {EventTarget~Event}
   */
  /**
   * Retrigger the `abort` event that was triggered by the {@link Tech}.
   *
   * @private
   * @method Player#handleTechAbort_
   * @fires Player#abort
   * @listens Tech#abort
   */
  'abort',

  /**
   * Fires when the browser is intentionally not getting media data.
   *
   * @event Player#suspend
   * @type {EventTarget~Event}
   */
  /**
   * Retrigger the `suspend` event that was triggered by the {@link Tech}.
   *
   * @private
   * @method Player#handleTechSuspend_
   * @fires Player#suspend
   * @listens Tech#suspend
   */
  'suspend',

  /**
   * Fires when the current playlist is empty.
   *
   * @event Player#emptied
   * @type {EventTarget~Event}
   */
  /**
   * Retrigger the `emptied` event that was triggered by the {@link Tech}.
   *
   * @private
   * @method Player#handleTechEmptied_
   * @fires Player#emptied
   * @listens Tech#emptied
   */
  'emptied',
  /**
   * Fires when the browser is trying to get media data, but data is not available.
   *
   * @event Player#stalled
   * @type {EventTarget~Event}
   */
  /**
   * Retrigger the `stalled` event that was triggered by the {@link Tech}.
   *
   * @private
   * @method Player#handleTechStalled_
   * @fires Player#stalled
   * @listens Tech#stalled
   */
  'stalled',

  /**
   * Fires when the browser has loaded meta data for the audio/video.
   *
   * @event Player#loadedmetadata
   * @type {EventTarget~Event}
   */
  /**
   * Retrigger the `stalled` event that was triggered by the {@link Tech}.
   *
   * @private
   * @method Player#handleTechLoadedmetadata_
   * @fires Player#loadedmetadata
   * @listens Tech#loadedmetadata
   */
  'loadedmetadata',

  /**
   * Fires when the browser has loaded the current frame of the audio/video.
   *
   * @event Player#loadeddata
   * @type {event}
   */
  /**
   * Retrigger the `loadeddata` event that was triggered by the {@link Tech}.
   *
   * @private
   * @method Player#handleTechLoaddeddata_
   * @fires Player#loadeddata
   * @listens Tech#loadeddata
   */
  'loadeddata',

  /**
   * Fires when the current playback position has changed.
   *
   * @event Player#timeupdate
   * @type {event}
   */
  /**
   * Retrigger the `timeupdate` event that was triggered by the {@link Tech}.
   *
   * @private
   * @method Player#handleTechTimeUpdate_
   * @fires Player#timeupdate
   * @listens Tech#timeupdate
   */
  'timeupdate',

  /**
   * Fires when the video's intrinsic dimensions change
   *
   * @event Player#resize
   * @type {event}
   */
  /**
   * Retrigger the `resize` event that was triggered by the {@link Tech}.
   *
   * @private
   * @method Player#handleTechResize_
   * @fires Player#resize
   * @listens Tech#resize
   */
  'resize',

  /**
   * Fires when the volume has been changed
   *
   * @event Player#volumechange
   * @type {event}
   */
  /**
   * Retrigger the `volumechange` event that was triggered by the {@link Tech}.
   *
   * @private
   * @method Player#handleTechVolumechange_
   * @fires Player#volumechange
   * @listens Tech#volumechange
   */
  'volumechange',

  /**
   * Fires when the text track has been changed
   *
   * @event Player#texttrackchange
   * @type {event}
   */
  /**
   * Retrigger the `texttrackchange` event that was triggered by the {@link Tech}.
   *
   * @private
   * @method Player#handleTechTexttrackchange_
   * @fires Player#texttrackchange
   * @listens Tech#texttrackchange
   */
  'texttrackchange'
];

// events to queue when playback rate is zero
// this is a hash for the sole purpose of mapping non-camel-cased event names
// to camel-cased function names
const TECH_EVENTS_QUEUE = {
  canplay: 'CanPlay',
  canplaythrough: 'CanPlayThrough',
  playing: 'Playing',
  seeked: 'Seeked'
};

const BREAKPOINT_ORDER = [
  'tiny',
  'xsmall',
  'small',
  'medium',
  'large',
  'xlarge',
  'huge'
];

const BREAKPOINT_CLASSES = {};

// grep: vjs-layout-tiny
// grep: vjs-layout-x-small
// grep: vjs-layout-small
// grep: vjs-layout-medium
// grep: vjs-layout-large
// grep: vjs-layout-x-large
// grep: vjs-layout-huge
BREAKPOINT_ORDER.forEach(k => {
  const v = k.charAt(0) === 'x' ? `x-${k.substring(1)}` : k;

  BREAKPOINT_CLASSES[k] = `vjs-layout-${v}`;
});

const DEFAULT_BREAKPOINTS = {
  tiny: 210,
  xsmall: 320,
  small: 425,
  medium: 768,
  large: 1440,
  xlarge: 2560,
  huge: Infinity
};

/**
 * An instance of the `Player` class is created when any of the Video.js setup methods
 * are used to initialize a video.
 *
 * After an instance has been created it can be accessed globally in two ways:
 * 1. By calling `videojs('example_video_1');`
 * 2. By using it directly via  `videojs.players.example_video_1;`
 *
 * @extends Component
 */
class Player extends Component {

  /**
   * Create an instance of this class.
   *
   * @param {Element} tag
   *        The original video DOM element used for configuring options.
   *
   * @param {Object} [options]
   *        Object of option names and values.
   *
   * @param {Component~ReadyCallback} [ready]
   *        Ready callback function.
   */
  constructor(tag, options, ready) {
    // Make sure tag ID exists
    tag.id = tag.id || options.id || `vjs_video_${Guid.newGUID()}`;

    // Set Options
    // The options argument overrides options set in the video tag
    // which overrides globally set options.
    // This latter part coincides with the load order
    // (tag must exist before Player)
    options = assign(Player.getTagSettings(tag), options);

    // Delay the initialization of children because we need to set up
    // player properties first, and can't use `this` before `super()`
    options.initChildren = false;

    // Same with creating the element
    options.createEl = false;

    // don't auto mixin the evented mixin
    options.evented = false;

    // we don't want the player to report touch activity on itself
    // see enableTouchActivity in Component
    options.reportTouchActivity = false;

    // If language is not set, get the closest lang attribute
    if (!options.language) {
      if (typeof tag.closest === 'function') {
        const closest = tag.closest('[lang]');

        if (closest && closest.getAttribute) {
          options.language = closest.getAttribute('lang');
        }
      } else {
        let element = tag;

        while (element && element.nodeType === 1) {
          if (Dom.getAttributes(element).hasOwnProperty('lang')) {
            options.language = element.getAttribute('lang');
            break;
          }
          element = element.parentNode;
        }
      }
    }

    // Run base component initializing with new options
    super(null, options, ready);

    // Create bound methods for document listeners.
    this.boundDocumentFullscreenChange_ = Fn.bind(this, this.documentFullscreenChange_);
    this.boundFullWindowOnEscKey_ = Fn.bind(this, this.fullWindowOnEscKey);

    // create logger
    this.log = createLogger(this.id_);

    // Tracks when a tech changes the poster
    this.isPosterFromTech_ = false;

    // Holds callback info that gets queued when playback rate is zero
    // and a seek is happening
    this.queuedCallbacks_ = [];

    // Turn off API access because we're loading a new tech that might load asynchronously
    this.isReady_ = false;

    // Init state hasStarted_
    this.hasStarted_ = false;

    // Init state userActive_
    this.userActive_ = false;

    // if the global option object was accidentally blown away by
    // someone, bail early with an informative error
    if (!this.options_ ||
        !this.options_.techOrder ||
        !this.options_.techOrder.length) {
      throw new Error('No techOrder specified. Did you overwrite ' +
                      'videojs.options instead of just changing the ' +
                      'properties you want to override?');
    }

    // Store the original tag used to set options
    this.tag = tag;

    // Store the tag attributes used to restore html5 element
    this.tagAttributes = tag && Dom.getAttributes(tag);

    // Update current language
    this.language(this.options_.language);

    // Update Supported Languages
    if (options.languages) {
      // Normalise player option languages to lowercase
      const languagesToLower = {};

      Object.getOwnPropertyNames(options.languages).forEach(function(name) {
        languagesToLower[name.toLowerCase()] = options.languages[name];
      });
      this.languages_ = languagesToLower;
    } else {
      this.languages_ = Player.prototype.options_.languages;
    }

    this.resetCache_();

    // Set poster
    this.poster_ = options.poster || '';

    // Set controls
    this.controls_ = !!options.controls;

    // Original tag settings stored in options
    // now remove immediately so native controls don't flash.
    // May be turned back on by HTML5 tech if nativeControlsForTouch is true
    tag.controls = false;
    tag.removeAttribute('controls');

    this.changingSrc_ = false;
    this.playCallbacks_ = [];
    this.playTerminatedQueue_ = [];

    // the attribute overrides the option
    if (tag.hasAttribute('autoplay')) {
      this.autoplay(true);
    } else {
      // otherwise use the setter to validate and
      // set the correct value.
      this.autoplay(this.options_.autoplay);
    }

    // check plugins
    if (options.plugins) {
      Object.keys(options.plugins).forEach((name) => {
        if (typeof this[name] !== 'function') {
          throw new Error(`plugin "${name}" does not exist`);
        }
      });
    }

    /*
     * Store the internal state of scrubbing
     *
     * @private
     * @return {Boolean} True if the user is scrubbing
     */
    this.scrubbing_ = false;

    this.el_ = this.createEl();

    // Make this an evented object and use `el_` as its event bus.
    evented(this, {eventBusKey: 'el_'});

    if (this.fluid_) {
      this.on('playerreset', this.updateStyleEl_);
    }
    // We also want to pass the original player options to each component and plugin
    // as well so they don't need to reach back into the player for options later.
    // We also need to do another copy of this.options_ so we don't end up with
    // an infinite loop.
    const playerOptionsCopy = mergeOptions(this.options_);

    // Load plugins
    if (options.plugins) {
      Object.keys(options.plugins).forEach((name) => {
        this[name](options.plugins[name]);
      });
    }

    this.options_.playerOptions = playerOptionsCopy;

    this.middleware_ = [];

    this.initChildren();

    // Set isAudio based on whether or not an audio tag was used
    this.isAudio(tag.nodeName.toLowerCase() === 'audio');

    // Update controls className. Can't do this when the controls are initially
    // set because the element doesn't exist yet.
    if (this.controls()) {
      this.addClass('vjs-controls-enabled');
    } else {
      this.addClass('vjs-controls-disabled');
    }

    // Set ARIA label and region role depending on player type
    this.el_.setAttribute('role', 'region');
    if (this.isAudio()) {
      this.el_.setAttribute('aria-label', this.localize('Audio Player'));
    } else {
      this.el_.setAttribute('aria-label', this.localize('Video Player'));
    }

    if (this.isAudio()) {
      this.addClass('vjs-audio');
    }

    if (this.flexNotSupported_()) {
      this.addClass('vjs-no-flex');
    }

    // TODO: Make this smarter. Toggle user state between touching/mousing
    // using events, since devices can have both touch and mouse events.
    // TODO: Make this check be performed again when the window switches between monitors
    // (See https://github.com/videojs/video.js/issues/5683)
    if (browser.TOUCH_ENABLED) {
      this.addClass('vjs-touch-enabled');
    }

    // iOS Safari has broken hover handling
    if (!browser.IS_IOS) {
      this.addClass('vjs-workinghover');
    }

    // Make player easily findable by ID
    Player.players[this.id_] = this;

    // Add a major version class to aid css in plugins
    const majorVersion = version.split('.')[0];

    this.addClass(`vjs-v${majorVersion}`);

    // When the player is first initialized, trigger activity so components
    // like the control bar show themselves if needed
    this.userActive(true);
    this.reportUserActivity();

    this.one('play', this.listenForUserActivity_);
    this.on('stageclick', this.handleStageClick_);
    this.on('keydown', this.handleKeyDown);

    this.breakpoints(this.options_.breakpoints);
    this.responsive(this.options_.responsive);

  }

  /**
   * Destroys the video player and does any necessary cleanup.
   *
   * This is especially helpful if you are dynamically adding and removing videos
   * to/from the DOM.
   *
   * @fires Player#dispose
   */
  dispose() {
    /**
     * Called when the player is being disposed of.
     *
     * @event Player#dispose
     * @type {EventTarget~Event}
     */
    this.trigger('dispose');
    // prevent dispose from being called twice
    this.off('dispose');

    // Make sure all player-specific document listeners are unbound. This is
    Events.off(document, FullscreenApi.fullscreenchange, this.boundDocumentFullscreenChange_);
    Events.off(document, 'keydown', this.boundFullWindowOnEscKey_);

    if (this.styleEl_ && this.styleEl_.parentNode) {
      this.styleEl_.parentNode.removeChild(this.styleEl_);
      this.styleEl_ = null;
    }

    // Kill reference to this player
    Player.players[this.id_] = null;

    if (this.tag && this.tag.player) {
      this.tag.player = null;
    }

    if (this.el_ && this.el_.player) {
      this.el_.player = null;
    }

    if (this.tech_) {
      this.tech_.dispose();
      this.isPosterFromTech_ = false;
      this.poster_ = '';
    }

    if (this.playerElIngest_) {
      this.playerElIngest_ = null;
    }

    if (this.tag) {
      this.tag = null;
    }

    middleware.clearCacheForPlayer(this);

    // remove all event handlers for track lists
    // all tracks and track listeners are removed on
    // tech dispose
    TRACK_TYPES.names.forEach((name) => {
      const props = TRACK_TYPES[name];
      const list = this[props.getterName]();

      // if it is not a native list
      // we have to manually remove event listeners
      if (list && list.off) {
        list.off();
      }
    });

    // the actual .el_ is removed here
    super.dispose();
  }

  /**
   * Create the `Player`'s DOM element.
   *
   * @return {Element}
   *         The DOM element that gets created.
   */
  createEl() {
    let tag = this.tag;
    let el;
    let playerElIngest = this.playerElIngest_ = tag.parentNode && tag.parentNode.hasAttribute && tag.parentNode.hasAttribute('data-vjs-player');
    const divEmbed = this.tag.tagName.toLowerCase() === 'video-js';

    if (playerElIngest) {
      el = this.el_ = tag.parentNode;
    } else if (!divEmbed) {
      el = this.el_ = super.createEl('div');
    }

    // Copy over all the attributes from the tag, including ID and class
    // ID will now reference player box, not the video tag
    const attrs = Dom.getAttributes(tag);

    if (divEmbed) {
      el = this.el_ = tag;
      tag = this.tag = document.createElement('video');
      while (el.children.length) {
        tag.appendChild(el.firstChild);
      }

      if (!Dom.hasClass(el, 'video-js')) {
        Dom.addClass(el, 'video-js');
      }

      el.appendChild(tag);

      playerElIngest = this.playerElIngest_ = el;
      // move properties over from our custom `video-js` element
      // to our new `video` element. This will move things like
      // `src` or `controls` that were set via js before the player
      // was initialized.
      Object.keys(el).forEach((k) => {
        tag[k] = el[k];
      });
    }

    // set tabindex to -1 to remove the video element from the focus order
    tag.setAttribute('tabindex', '-1');
    attrs.tabindex = '-1';

    // Workaround for #4583 (JAWS+IE doesn't announce BPB or play button), and
    // for the same issue with Chrome (on Windows) with JAWS.
    // See https://github.com/FreedomScientific/VFO-standards-support/issues/78
    // Note that we can't detect if JAWS is being used, but this ARIA attribute
    //  doesn't change behavior of IE11 or Chrome if JAWS is not being used
    if (IE_VERSION || (IS_CHROME && IS_WINDOWS)) {
      tag.setAttribute('role', 'application');
      attrs.role = 'application';
    }

    // Remove width/height attrs from tag so CSS can make it 100% width/height
    tag.removeAttribute('width');
    tag.removeAttribute('height');

    if ('width' in attrs) {
      delete attrs.width;
    }
    if ('height' in attrs) {
      delete attrs.height;
    }

    Object.getOwnPropertyNames(attrs).forEach(function(attr) {
      // don't copy over the class attribute to the player element when we're in a div embed
      // the class is already set up properly in the divEmbed case
      // and we want to make sure that the `video-js` class doesn't get lost
      if (!(divEmbed && attr === 'class')) {
        el.setAttribute(attr, attrs[attr]);
      }

      if (divEmbed) {
        tag.setAttribute(attr, attrs[attr]);
      }
    });

    // Update tag id/class for use as HTML5 playback tech
    // Might think we should do this after embedding in container so .vjs-tech class
    // doesn't flash 100% width/height, but class only applies with .video-js parent
    tag.playerId = tag.id;
    tag.id += '_html5_api';
    tag.className = 'vjs-tech';

    // Make player findable on elements
    tag.player = el.player = this;
    // Default state of video is paused
    this.addClass('vjs-paused');

    // Add a style element in the player that we'll use to set the width/height
    // of the player in a way that's still overrideable by CSS, just like the
    // video element
    if (window.VIDEOJS_NO_DYNAMIC_STYLE !== true) {
      this.styleEl_ = stylesheet.createStyleElement('vjs-styles-dimensions');
      const defaultsStyleEl = Dom.$('.vjs-styles-defaults');
      const head = Dom.$('head');

      head.insertBefore(this.styleEl_, defaultsStyleEl ? defaultsStyleEl.nextSibling : head.firstChild);
    }

    this.fill_ = false;
    this.fluid_ = false;

    // Pass in the width/height/aspectRatio options which will update the style el
    this.width(this.options_.width);
    this.height(this.options_.height);
    this.fill(this.options_.fill);
    this.fluid(this.options_.fluid);
    this.aspectRatio(this.options_.aspectRatio);

    // Hide any links within the video/audio tag,
    // because IE doesn't hide them completely from screen readers.
    const links = tag.getElementsByTagName('a');

    for (let i = 0; i < links.length; i++) {
      const linkEl = links.item(i);

      Dom.addClass(linkEl, 'vjs-hidden');
      linkEl.setAttribute('hidden', 'hidden');
    }

    // insertElFirst seems to cause the networkState to flicker from 3 to 2, so
    // keep track of the original for later so we can know if the source originally failed
    tag.initNetworkState_ = tag.networkState;

    // Wrap video tag in div (el/box) container
    if (tag.parentNode && !playerElIngest) {
      tag.parentNode.insertBefore(el, tag);
    }

    // insert the tag as the first child of the player element
    // then manually add it to the children array so that this.addChild
    // will work properly for other components
    //
    // Breaks iPhone, fixed in HTML5 setup.
    Dom.prependTo(tag, el);
    this.children_.unshift(tag);

    // Set lang attr on player to ensure CSS :lang() in consistent with player
    // if it's been set to something different to the doc
    this.el_.setAttribute('lang', this.language_);

    this.el_ = el;

    return el;
  }

  /**
   * A getter/setter for the `Player`'s width. Returns the player's configured value.
   * To get the current width use `currentWidth()`.
   *
   * @param {number} [value]
   *        The value to set the `Player`'s width to.
   *
   * @return {number}
   *         The current width of the `Player` when getting.
   */
  width(value) {
    return this.dimension('width', value);
  }

  /**
   * A getter/setter for the `Player`'s height. Returns the player's configured value.
   * To get the current height use `currentheight()`.
   *
   * @param {number} [value]
   *        The value to set the `Player`'s heigth to.
   *
   * @return {number}
   *         The current height of the `Player` when getting.
   */
  height(value) {
    return this.dimension('height', value);
  }

  /**
   * A getter/setter for the `Player`'s width & height.
   *
   * @param {string} dimension
   *        This string can be:
   *        - 'width'
   *        - 'height'
   *
   * @param {number} [value]
   *        Value for dimension specified in the first argument.
   *
   * @return {number}
   *         The dimension arguments value when getting (width/height).
   */
  dimension(dimension, value) {
    const privDimension = dimension + '_';

    if (value === undefined) {
      return this[privDimension] || 0;
    }

    if (value === '') {
      // If an empty string is given, reset the dimension to be automatic
      this[privDimension] = undefined;
      this.updateStyleEl_();
      return;
    }

    const parsedVal = parseFloat(value);

    if (isNaN(parsedVal)) {
      log.error(`Improper value "${value}" supplied for for ${dimension}`);
      return;
    }

    this[privDimension] = parsedVal;
    this.updateStyleEl_();
  }

  /**
   * A getter/setter/toggler for the vjs-fluid `className` on the `Player`.
   *
   * Turning this on will turn off fill mode.
   *
   * @param {boolean} [bool]
   *        - A value of true adds the class.
   *        - A value of false removes the class.
   *        - No value will be a getter.
   *
   * @return {boolean|undefined}
   *         - The value of fluid when getting.
   *         - `undefined` when setting.
   */
  fluid(bool) {
    if (bool === undefined) {
      return !!this.fluid_;
    }

    this.fluid_ = !!bool;

    if (isEvented(this)) {
      this.off('playerreset', this.updateStyleEl_);
    }
    if (bool) {
      this.addClass('vjs-fluid');
      this.fill(false);
      addEventedCallback(function() {
        this.on('playerreset', this.updateStyleEl_);
      });
    } else {
      this.removeClass('vjs-fluid');
    }

    this.updateStyleEl_();
  }

  /**
   * A getter/setter/toggler for the vjs-fill `className` on the `Player`.
   *
   * Turning this on will turn off fluid mode.
   *
   * @param {boolean} [bool]
   *        - A value of true adds the class.
   *        - A value of false removes the class.
   *        - No value will be a getter.
   *
   * @return {boolean|undefined}
   *         - The value of fluid when getting.
   *         - `undefined` when setting.
   */
  fill(bool) {
    if (bool === undefined) {
      return !!this.fill_;
    }

    this.fill_ = !!bool;

    if (bool) {
      this.addClass('vjs-fill');
      this.fluid(false);
    } else {
      this.removeClass('vjs-fill');
    }
  }

  /**
   * Get/Set the aspect ratio
   *
   * @param {string} [ratio]
   *        Aspect ratio for player
   *
   * @return {string|undefined}
   *         returns the current aspect ratio when getting
   */

  /**
   * A getter/setter for the `Player`'s aspect ratio.
   *
   * @param {string} [ratio]
   *        The value to set the `Player's aspect ratio to.
   *
   * @return {string|undefined}
   *         - The current aspect ratio of the `Player` when getting.
   *         - undefined when setting
   */
  aspectRatio(ratio) {
    if (ratio === undefined) {
      return this.aspectRatio_;
    }

    // Check for width:height format
    if (!(/^\d+\:\d+$/).test(ratio)) {
      throw new Error('Improper value supplied for aspect ratio. The format should be width:height, for example 16:9.');
    }
    this.aspectRatio_ = ratio;

    // We're assuming if you set an aspect ratio you want fluid mode,
    // because in fixed mode you could calculate width and height yourself.
    this.fluid(true);

    this.updateStyleEl_();
  }

  /**
   * Update styles of the `Player` element (height, width and aspect ratio).
   *
   * @private
   * @listens Tech#loadedmetadata
   */
  updateStyleEl_() {
    if (window.VIDEOJS_NO_DYNAMIC_STYLE === true) {
      const width = typeof this.width_ === 'number' ? this.width_ : this.options_.width;
      const height = typeof this.height_ === 'number' ? this.height_ : this.options_.height;
      const techEl = this.tech_ && this.tech_.el();

      if (techEl) {
        if (width >= 0) {
          techEl.width = width;
        }
        if (height >= 0) {
          techEl.height = height;
        }
      }

      return;
    }

    let width;
    let height;
    let aspectRatio;
    let idClass;

    // The aspect ratio is either used directly or to calculate width and height.
    if (this.aspectRatio_ !== undefined && this.aspectRatio_ !== 'auto') {
      // Use any aspectRatio that's been specifically set
      aspectRatio = this.aspectRatio_;
    } else if (this.videoWidth() > 0) {
      // Otherwise try to get the aspect ratio from the video metadata
      aspectRatio = this.videoWidth() + ':' + this.videoHeight();
    } else {
      // Or use a default. The video element's is 2:1, but 16:9 is more common.
      aspectRatio = '16:9';
    }

    // Get the ratio as a decimal we can use to calculate dimensions
    const ratioParts = aspectRatio.split(':');
    const ratioMultiplier = ratioParts[1] / ratioParts[0];

    if (this.width_ !== undefined) {
      // Use any width that's been specifically set
      width = this.width_;
    } else if (this.height_ !== undefined) {
      // Or calulate the width from the aspect ratio if a height has been set
      width = this.height_ / ratioMultiplier;
    } else {
      // Or use the video's metadata, or use the video el's default of 300
      width = this.videoWidth() || 300;
    }

    if (this.height_ !== undefined) {
      // Use any height that's been specifically set
      height = this.height_;
    } else {
      // Otherwise calculate the height from the ratio and the width
      height = width * ratioMultiplier;
    }

    // Ensure the CSS class is valid by starting with an alpha character
    if ((/^[^a-zA-Z]/).test(this.id())) {
      idClass = 'dimensions-' + this.id();
    } else {
      idClass = this.id() + '-dimensions';
    }

    // Ensure the right class is still on the player for the style element
    this.addClass(idClass);

    stylesheet.setTextContent(this.styleEl_, `
      .${idClass} {
        width: ${width}px;
        height: ${height}px;
      }

      .${idClass}.vjs-fluid {
        padding-top: ${ratioMultiplier * 100}%;
      }
    `);
  }

  /**
   * Load/Create an instance of playback {@link Tech} including element
   * and API methods. Then append the `Tech` element in `Player` as a child.
   *
   * @param {string} techName
   *        name of the playback technology
   *
   * @param {string} source
   *        video source
   *
   * @private
   */
  loadTech_(techName, source) {

    // Pause and remove current playback technology
    if (this.tech_) {
      this.unloadTech_();
    }

    const titleTechName = toTitleCase(techName);
    const camelTechName = techName.charAt(0).toLowerCase() + techName.slice(1);

    // get rid of the HTML5 video tag as soon as we are using another tech
    if (titleTechName !== 'Html5' && this.tag) {
      Tech.getTech('Html5').disposeMediaElement(this.tag);
      this.tag.player = null;
      this.tag = null;
    }

    this.techName_ = titleTechName;

    // Turn off API access because we're loading a new tech that might load asynchronously
    this.isReady_ = false;

    // if autoplay is a string we pass false to the tech
    // because the player is going to handle autoplay on `loadstart`
    const autoplay = typeof this.autoplay() === 'string' ? false : this.autoplay();

    // Grab tech-specific options from player options and add source and parent element to use.
    const techOptions = {
      source,
      autoplay,
      'nativeControlsForTouch': this.options_.nativeControlsForTouch,
      'playerId': this.id(),
      'techId': `${this.id()}_${camelTechName}_api`,
      'playsinline': this.options_.playsinline,
      'preload': this.options_.preload,
      'loop': this.options_.loop,
      'muted': this.options_.muted,
      'poster': this.poster(),
      'language': this.language(),
      'playerElIngest': this.playerElIngest_ || false,
      'vtt.js': this.options_['vtt.js'],
      'canOverridePoster': !!this.options_.techCanOverridePoster,
      'enableSourceset': this.options_.enableSourceset,
      'Promise': this.options_.Promise
    };

    TRACK_TYPES.names.forEach((name) => {
      const props = TRACK_TYPES[name];

      techOptions[props.getterName] = this[props.privateName];
    });

    assign(techOptions, this.options_[titleTechName]);
    assign(techOptions, this.options_[camelTechName]);
    assign(techOptions, this.options_[techName.toLowerCase()]);

    if (this.tag) {
      techOptions.tag = this.tag;
    }

    if (source && source.src === this.cache_.src && this.cache_.currentTime > 0) {
      techOptions.startTime = this.cache_.currentTime;
    }

    // Initialize tech instance
    const TechClass = Tech.getTech(techName);

    if (!TechClass) {
      throw new Error(`No Tech named '${titleTechName}' exists! '${titleTechName}' should be registered using videojs.registerTech()'`);
    }

    this.tech_ = new TechClass(techOptions);

    // player.triggerReady is always async, so don't need this to be async
    this.tech_.ready(Fn.bind(this, this.handleTechReady_), true);

    textTrackConverter.jsonToTextTracks(this.textTracksJson_ || [], this.tech_);

    // Listen to all HTML5-defined events and trigger them on the player
    TECH_EVENTS_RETRIGGER.forEach((event) => {
      this.on(this.tech_, event, this[`handleTech${toTitleCase(event)}_`]);
    });

    Object.keys(TECH_EVENTS_QUEUE).forEach((event) => {
      this.on(this.tech_, event, (eventObj) => {
        if (this.tech_.playbackRate() === 0 && this.tech_.seeking()) {
          this.queuedCallbacks_.push({
            callback: this[`handleTech${TECH_EVENTS_QUEUE[event]}_`].bind(this),
            event: eventObj
          });
          return;
        }
        this[`handleTech${TECH_EVENTS_QUEUE[event]}_`](eventObj);
      });
    });

    this.on(this.tech_, 'loadstart', this.handleTechLoadStart_);
    this.on(this.tech_, 'sourceset', this.handleTechSourceset_);
    this.on(this.tech_, 'waiting', this.handleTechWaiting_);
    this.on(this.tech_, 'ended', this.handleTechEnded_);
    this.on(this.tech_, 'seeking', this.handleTechSeeking_);
    this.on(this.tech_, 'play', this.handleTechPlay_);
    this.on(this.tech_, 'firstplay', this.handleTechFirstPlay_);
    this.on(this.tech_, 'pause', this.handleTechPause_);
    this.on(this.tech_, 'durationchange', this.handleTechDurationChange_);
    this.on(this.tech_, 'fullscreenchange', this.handleTechFullscreenChange_);
    this.on(this.tech_, 'enterpictureinpicture', this.handleTechEnterPictureInPicture_);
    this.on(this.tech_, 'leavepictureinpicture', this.handleTechLeavePictureInPicture_);
    this.on(this.tech_, 'error', this.handleTechError_);
    this.on(this.tech_, 'loadedmetadata', this.updateStyleEl_);
    this.on(this.tech_, 'posterchange', this.handleTechPosterChange_);
    this.on(this.tech_, 'textdata', this.handleTechTextData_);
    this.on(this.tech_, 'ratechange', this.handleTechRateChange_);

    this.usingNativeControls(this.techGet_('controls'));

    if (this.controls() && !this.usingNativeControls()) {
      this.addTechControlsListeners_();
    }

    // Add the tech element in the DOM if it was not already there
    // Make sure to not insert the original video element if using Html5
    if (this.tech_.el().parentNode !== this.el() && (titleTechName !== 'Html5' || !this.tag)) {
      Dom.prependTo(this.tech_.el(), this.el());
    }

    // Get rid of the original video tag reference after the first tech is loaded
    if (this.tag) {
      this.tag.player = null;
      this.tag = null;
    }
  }

  /**
   * Unload and dispose of the current playback {@link Tech}.
   *
   * @private
   */
  unloadTech_() {
    // Save the current text tracks so that we can reuse the same text tracks with the next tech
    TRACK_TYPES.names.forEach((name) => {
      const props = TRACK_TYPES[name];

      this[props.privateName] = this[props.getterName]();
    });
    this.textTracksJson_ = textTrackConverter.textTracksToJson(this.tech_);

    this.isReady_ = false;

    this.tech_.dispose();

    this.tech_ = false;

    if (this.isPosterFromTech_) {
      this.poster_ = '';
      this.trigger('posterchange');
    }

    this.isPosterFromTech_ = false;
  }

  /**
   * Return a reference to the current {@link Tech}.
   * It will print a warning by default about the danger of using the tech directly
   * but any argument that is passed in will silence the warning.
   *
   * @param {*} [safety]
   *        Anything passed in to silence the warning
   *
   * @return {Tech}
   *         The Tech
   */
  tech(safety) {
    if (safety === undefined) {
      log.warn(tsml`
        Using the tech directly can be dangerous. I hope you know what you're doing.
        See https://github.com/videojs/video.js/issues/2617 for more info.
      `);
    }

    return this.tech_;
  }

  /**
   * Set up click and touch listeners for the playback element
   *
   * - On desktops: a click on the video itself will toggle playback
   * - On mobile devices: a click on the video toggles controls
   *   which is done by toggling the user state between active and
   *   inactive
   * - A tap can signal that a user has become active or has become inactive
   *   e.g. a quick tap on an iPhone movie should reveal the controls. Another
   *   quick tap should hide them again (signaling the user is in an inactive
   *   viewing state)
   * - In addition to this, we still want the user to be considered inactive after
   *   a few seconds of inactivity.
   *
   * > Note: the only part of iOS interaction we can't mimic with this setup
   * is a touch and hold on the video element counting as activity in order to
   * keep the controls showing, but that shouldn't be an issue. A touch and hold
   * on any controls will still keep the user active
   *
   * @private
   */
  addTechControlsListeners_() {
    // Make sure to remove all the previous listeners in case we are called multiple times.
    this.removeTechControlsListeners_();

    // Some browsers (Chrome & IE) don't trigger a click on a flash swf, but do
    // trigger mousedown/up.
    // http://stackoverflow.com/questions/1444562/javascript-onclick-event-over-flash-object
    // Any touch events are set to block the mousedown event from happening
    this.on(this.tech_, 'mouseup', this.handleTechClick_);
    this.on(this.tech_, 'dblclick', this.handleTechDoubleClick_);

    // If the controls were hidden we don't want that to change without a tap event
    // so we'll check if the controls were already showing before reporting user
    // activity
    this.on(this.tech_, 'touchstart', this.handleTechTouchStart_);
    this.on(this.tech_, 'touchmove', this.handleTechTouchMove_);
    this.on(this.tech_, 'touchend', this.handleTechTouchEnd_);

    // The tap listener needs to come after the touchend listener because the tap
    // listener cancels out any reportedUserActivity when setting userActive(false)
    this.on(this.tech_, 'tap', this.handleTechTap_);
  }

  /**
   * Remove the listeners used for click and tap controls. This is needed for
   * toggling to controls disabled, where a tap/touch should do nothing.
   *
   * @private
   */
  removeTechControlsListeners_() {
    // We don't want to just use `this.off()` because there might be other needed
    // listeners added by techs that extend this.
    this.off(this.tech_, 'tap', this.handleTechTap_);
    this.off(this.tech_, 'touchstart', this.handleTechTouchStart_);
    this.off(this.tech_, 'touchmove', this.handleTechTouchMove_);
    this.off(this.tech_, 'touchend', this.handleTechTouchEnd_);
    this.off(this.tech_, 'mouseup', this.handleTechClick_);
    this.off(this.tech_, 'dblclick', this.handleTechDoubleClick_);
  }

  /**
   * Player waits for the tech to be ready
   *
   * @private
   */
  handleTechReady_() {
    this.triggerReady();

    // Keep the same volume as before
    if (this.cache_.volume) {
      this.techCall_('setVolume', this.cache_.volume);
    }

    // Look if the tech found a higher resolution poster while loading
    this.handleTechPosterChange_();

    // Update the duration if available
    this.handleTechDurationChange_();
  }

  /**
   * Retrigger the `loadstart` event that was triggered by the {@link Tech}. This
   * function will also trigger {@link Player#firstplay} if it is the first loadstart
   * for a video.
   *
   * @fires Player#loadstart
   * @fires Player#firstplay
   * @listens Tech#loadstart
   * @private
   */
  handleTechLoadStart_() {
    // TODO: Update to use `emptied` event instead. See #1277.

    this.removeClass('vjs-ended');
    this.removeClass('vjs-seeking');

    // reset the error state
    this.error(null);

    // Update the duration
    this.handleTechDurationChange_();

    // If it's already playing we want to trigger a firstplay event now.
    // The firstplay event relies on both the play and loadstart events
    // which can happen in any order for a new source
    if (!this.paused()) {
      /**
       * Fired when the user agent begins looking for media data
       *
       * @event Player#loadstart
       * @type {EventTarget~Event}
       */
      this.trigger('loadstart');
      this.trigger('firstplay');
    } else {
      // reset the hasStarted state
      this.hasStarted(false);
      this.trigger('loadstart');
    }

    // autoplay happens after loadstart for the browser,
    // so we mimic that behavior
    this.manualAutoplay_(this.autoplay());
  }

  /**
   * Handle autoplay string values, rather than the typical boolean
   * values that should be handled by the tech. Note that this is not
   * part of any specification. Valid values and what they do can be
   * found on the autoplay getter at Player#autoplay()
   */
  manualAutoplay_(type) {
    if (!this.tech_ || typeof type !== 'string') {
      return;
    }

    const muted = () => {
      const previouslyMuted = this.muted();

      this.muted(true);

      const restoreMuted = () => {
        this.muted(previouslyMuted);
      };

      // restore muted on play terminatation
      this.playTerminatedQueue_.push(restoreMuted);

      const mutedPromise = this.play();

      if (!isPromise(mutedPromise)) {
        return;
      }

      return mutedPromise.catch(restoreMuted);
    };

    let promise;

    // if muted defaults to true
    // the only thing we can do is call play
    if (type === 'any' && this.muted() !== true) {
      promise = this.play();

      if (isPromise(promise)) {
        promise = promise.catch(muted);
      }
    } else if (type === 'muted' && this.muted() !== true) {
      promise = muted();
    } else {
      promise = this.play();
    }

    if (!isPromise(promise)) {
      return;
    }

    return promise.then(() => {
      this.trigger({type: 'autoplay-success', autoplay: type});
    }).catch((e) => {
      this.trigger({type: 'autoplay-failure', autoplay: type});
    });
  }

  /**
   * Update the internal source caches so that we return the correct source from
   * `src()`, `currentSource()`, and `currentSources()`.
   *
   * > Note: `currentSources` will not be updated if the source that is passed in exists
   *         in the current `currentSources` cache.
   *
   *
   * @param {Tech~SourceObject} srcObj
   *        A string or object source to update our caches to.
   */
  updateSourceCaches_(srcObj = '') {

    let src = srcObj;
    let type = '';

    if (typeof src !== 'string') {
      src = srcObj.src;
      type = srcObj.type;
    }

    // make sure all the caches are set to default values
    // to prevent null checking
    this.cache_.source = this.cache_.source || {};
    this.cache_.sources = this.cache_.sources || [];

    // try to get the type of the src that was passed in
    if (src && !type) {
      type = findMimetype(this, src);
    }

    // update `currentSource` cache always
    this.cache_.source = mergeOptions({}, srcObj, {src, type});

    const matchingSources = this.cache_.sources.filter((s) => s.src && s.src === src);
    const sourceElSources = [];
    const sourceEls = this.$$('source');
    const matchingSourceEls = [];

    for (let i = 0; i < sourceEls.length; i++) {
      const sourceObj = Dom.getAttributes(sourceEls[i]);

      sourceElSources.push(sourceObj);

      if (sourceObj.src && sourceObj.src === src) {
        matchingSourceEls.push(sourceObj.src);
      }
    }

    // if we have matching source els but not matching sources
    // the current source cache is not up to date
    if (matchingSourceEls.length && !matchingSources.length) {
      this.cache_.sources = sourceElSources;
    // if we don't have matching source or source els set the
    // sources cache to the `currentSource` cache
    } else if (!matchingSources.length) {
      this.cache_.sources = [this.cache_.source];
    }

    // update the tech `src` cache
    this.cache_.src = src;
  }

  /**
   * *EXPERIMENTAL* Fired when the source is set or changed on the {@link Tech}
   * causing the media element to reload.
   *
   * It will fire for the initial source and each subsequent source.
   * This event is a custom event from Video.js and is triggered by the {@link Tech}.
   *
   * The event object for this event contains a `src` property that will contain the source
   * that was available when the event was triggered. This is generally only necessary if Video.js
   * is switching techs while the source was being changed.
   *
   * It is also fired when `load` is called on the player (or media element)
   * because the {@link https://html.spec.whatwg.org/multipage/media.html#dom-media-load|specification for `load`}
   * says that the resource selection algorithm needs to be aborted and restarted.
   * In this case, it is very likely that the `src` property will be set to the
   * empty string `""` to indicate we do not know what the source will be but
   * that it is changing.
   *
   * *This event is currently still experimental and may change in minor releases.*
   * __To use this, pass `enableSourceset` option to the player.__
   *
   * @event Player#sourceset
   * @type {EventTarget~Event}
   * @prop {string} src
   *                The source url available when the `sourceset` was triggered.
   *                It will be an empty string if we cannot know what the source is
   *                but know that the source will change.
   */
  /**
   * Retrigger the `sourceset` event that was triggered by the {@link Tech}.
   *
   * @fires Player#sourceset
   * @listens Tech#sourceset
   * @private
   */
  handleTechSourceset_(event) {
    // only update the source cache when the source
    // was not updated using the player api
    if (!this.changingSrc_) {
      let updateSourceCaches = (src) => this.updateSourceCaches_(src);
      const playerSrc = this.currentSource().src;
      const eventSrc = event.src;

      // if we have a playerSrc that is not a blob, and a tech src that is a blob
      if (playerSrc && !(/^blob:/).test(playerSrc) && (/^blob:/).test(eventSrc)) {

        // if both the tech source and the player source were updated we assume
        // something like @videojs/http-streaming did the sourceset and skip updating the source cache.
        if (!this.lastSource_ || (this.lastSource_.tech !== eventSrc && this.lastSource_.player !== playerSrc)) {
          updateSourceCaches = () => {};
        }
      }

      // update the source to the intial source right away
      // in some cases this will be empty string
      updateSourceCaches(eventSrc);

      // if the `sourceset` `src` was an empty string
      // wait for a `loadstart` to update the cache to `currentSrc`.
      // If a sourceset happens before a `loadstart`, we reset the state
      // as this function will be called again.
      if (!event.src) {
        const updateCache = (e) => {
          if (e.type !== 'sourceset') {
            const techSrc = this.techGet('currentSrc');

            this.lastSource_.tech = techSrc;
            this.updateSourceCaches_(techSrc);
          }

          this.tech_.off(['sourceset', 'loadstart'], updateCache);
        };

        this.tech_.one(['sourceset', 'loadstart'], updateCache);
      }
    }
    this.lastSource_ = {player: this.currentSource().src, tech: event.src};

    this.trigger({
      src: event.src,
      type: 'sourceset'
    });
  }

  /**
   * Add/remove the vjs-has-started class
   *
   * @fires Player#firstplay
   *
   * @param {boolean} request
   *        - true: adds the class
   *        - false: remove the class
   *
   * @return {boolean}
   *         the boolean value of hasStarted_
   */
  hasStarted(request) {
    if (request === undefined) {
      // act as getter, if we have no request to change
      return this.hasStarted_;
    }

    if (request === this.hasStarted_) {
      return;
    }

    this.hasStarted_ = request;

    if (this.hasStarted_) {
      this.addClass('vjs-has-started');
      this.trigger('firstplay');
    } else {
      this.removeClass('vjs-has-started');
    }
  }

  /**
   * Fired whenever the media begins or resumes playback
   *
   * @see [Spec]{@link https://html.spec.whatwg.org/multipage/embedded-content.html#dom-media-play}
   * @fires Player#play
   * @listens Tech#play
   * @private
   */
  handleTechPlay_() {
    this.removeClass('vjs-ended');
    this.removeClass('vjs-paused');
    this.addClass('vjs-playing');

    // hide the poster when the user hits play
    this.hasStarted(true);
    /**
     * Triggered whenever an {@link Tech#play} event happens. Indicates that
     * playback has started or resumed.
     *
     * @event Player#play
     * @type {EventTarget~Event}
     */
    this.trigger('play');
  }

  /**
   * Retrigger the `ratechange` event that was triggered by the {@link Tech}.
   *
   * If there were any events queued while the playback rate was zero, fire
   * those events now.
   *
   * @private
   * @method Player#handleTechRateChange_
   * @fires Player#ratechange
   * @listens Tech#ratechange
   */
  handleTechRateChange_() {
    if (this.tech_.playbackRate() > 0 && this.cache_.lastPlaybackRate === 0) {
      this.queuedCallbacks_.forEach((queued) => queued.callback(queued.event));
      this.queuedCallbacks_ = [];
    }
    this.cache_.lastPlaybackRate = this.tech_.playbackRate();
    /**
     * Fires when the playing speed of the audio/video is changed
     *
     * @event Player#ratechange
     * @type {event}
     */
    this.trigger('ratechange');
  }

  /**
   * Retrigger the `waiting` event that was triggered by the {@link Tech}.
   *
   * @fires Player#waiting
   * @listens Tech#waiting
   * @private
   */
  handleTechWaiting_() {
    this.addClass('vjs-waiting');
    /**
     * A readyState change on the DOM element has caused playback to stop.
     *
     * @event Player#waiting
     * @type {EventTarget~Event}
     */
    this.trigger('waiting');

    // Browsers may emit a timeupdate event after a waiting event. In order to prevent
    // premature removal of the waiting class, wait for the time to change.
    const timeWhenWaiting = this.currentTime();
    const timeUpdateListener = () => {
      if (timeWhenWaiting !== this.currentTime()) {
        this.removeClass('vjs-waiting');
        this.off('timeupdate', timeUpdateListener);
      }
    };

    this.on('timeupdate', timeUpdateListener);
  }

  /**
   * Retrigger the `canplay` event that was triggered by the {@link Tech}.
   * > Note: This is not consistent between browsers. See #1351
   *
   * @fires Player#canplay
   * @listens Tech#canplay
   * @private
   */
  handleTechCanPlay_() {
    this.removeClass('vjs-waiting');
    /**
     * The media has a readyState of HAVE_FUTURE_DATA or greater.
     *
     * @event Player#canplay
     * @type {EventTarget~Event}
     */
    this.trigger('canplay');
  }

  /**
   * Retrigger the `canplaythrough` event that was triggered by the {@link Tech}.
   *
   * @fires Player#canplaythrough
   * @listens Tech#canplaythrough
   * @private
   */
  handleTechCanPlayThrough_() {
    this.removeClass('vjs-waiting');
    /**
     * The media has a readyState of HAVE_ENOUGH_DATA or greater. This means that the
     * entire media file can be played without buffering.
     *
     * @event Player#canplaythrough
     * @type {EventTarget~Event}
     */
    this.trigger('canplaythrough');
  }

  /**
   * Retrigger the `playing` event that was triggered by the {@link Tech}.
   *
   * @fires Player#playing
   * @listens Tech#playing
   * @private
   */
  handleTechPlaying_() {
    this.removeClass('vjs-waiting');
    /**
     * The media is no longer blocked from playback, and has started playing.
     *
     * @event Player#playing
     * @type {EventTarget~Event}
     */
    this.trigger('playing');
  }

  /**
   * Retrigger the `seeking` event that was triggered by the {@link Tech}.
   *
   * @fires Player#seeking
   * @listens Tech#seeking
   * @private
   */
  handleTechSeeking_() {
    this.addClass('vjs-seeking');
    /**
     * Fired whenever the player is jumping to a new time
     *
     * @event Player#seeking
     * @type {EventTarget~Event}
     */
    this.trigger('seeking');
  }

  /**
   * Retrigger the `seeked` event that was triggered by the {@link Tech}.
   *
   * @fires Player#seeked
   * @listens Tech#seeked
   * @private
   */
  handleTechSeeked_() {
    this.removeClass('vjs-seeking');
    this.removeClass('vjs-ended');
    /**
     * Fired when the player has finished jumping to a new time
     *
     * @event Player#seeked
     * @type {EventTarget~Event}
     */
    this.trigger('seeked');
  }

  /**
   * Retrigger the `firstplay` event that was triggered by the {@link Tech}.
   *
   * @fires Player#firstplay
   * @listens Tech#firstplay
   * @deprecated As of 6.0 firstplay event is deprecated.
   *             As of 6.0 passing the `starttime` option to the player and the firstplay event are deprecated.
   * @private
   */
  handleTechFirstPlay_() {
    // If the first starttime attribute is specified
    // then we will start at the given offset in seconds
    if (this.options_.starttime) {
      log.warn('Passing the `starttime` option to the player will be deprecated in 6.0');
      this.currentTime(this.options_.starttime);
    }

    this.addClass('vjs-has-started');
    /**
     * Fired the first time a video is played. Not part of the HLS spec, and this is
     * probably not the best implementation yet, so use sparingly. If you don't have a
     * reason to prevent playback, use `myPlayer.one('play');` instead.
     *
     * @event Player#firstplay
     * @deprecated As of 6.0 firstplay event is deprecated.
     * @type {EventTarget~Event}
     */
    this.trigger('firstplay');
  }

  /**
   * Retrigger the `pause` event that was triggered by the {@link Tech}.
   *
   * @fires Player#pause
   * @listens Tech#pause
   * @private
   */
  handleTechPause_() {
    this.removeClass('vjs-playing');
    this.addClass('vjs-paused');
    /**
     * Fired whenever the media has been paused
     *
     * @event Player#pause
     * @type {EventTarget~Event}
     */
    this.trigger('pause');
  }

  /**
   * Retrigger the `ended` event that was triggered by the {@link Tech}.
   *
   * @fires Player#ended
   * @listens Tech#ended
   * @private
   */
  handleTechEnded_() {
    this.addClass('vjs-ended');
    if (this.options_.loop) {
      this.currentTime(0);
      this.play();
    } else if (!this.paused()) {
      this.pause();
    }

    /**
     * Fired when the end of the media resource is reached (currentTime == duration)
     *
     * @event Player#ended
     * @type {EventTarget~Event}
     */
    this.trigger('ended');
  }

  /**
   * Fired when the duration of the media resource is first known or changed
   *
   * @listens Tech#durationchange
   * @private
   */
  handleTechDurationChange_() {
    this.duration(this.techGet_('duration'));
  }

  /**
   * Handle a click on the media element to play/pause
   *
   * @param {EventTarget~Event} event
   *        the event that caused this function to trigger
   *
   * @listens Tech#mouseup
   * @private
   */
  handleTechClick_(event) {
    if (!Dom.isSingleLeftClick(event)) {
      return;
    }

    // When controls are disabled a click should not toggle playback because
    // the click is considered a control
    if (!this.controls_) {
      return;
    }

    if (this.paused()) {
      silencePromise(this.play());
    } else {
      this.pause();
    }
  }

  /**
   * Handle a double-click on the media element to enter/exit fullscreen
   *
   * @param {EventTarget~Event} event
   *        the event that caused this function to trigger
   *
   * @listens Tech#dblclick
   * @private
   */
  handleTechDoubleClick_(event) {
    if (!this.controls_) {
      return;
    }

    // we do not want to toggle fullscreen state
    // when double-clicking inside a control bar or a modal
    const inAllowedEls = Array.prototype.some.call(
      this.$$('.vjs-control-bar, .vjs-modal-dialog'),
      el => el.contains(event.target)
    );

    if (!inAllowedEls) {
      /*
       * options.userActions.doubleClick
       *
       * If `undefined` or `true`, double-click toggles fullscreen if controls are present
       * Set to `false` to disable double-click handling
       * Set to a function to substitute an external double-click handler
       */
      if (
        this.options_ === undefined ||
        this.options_.userActions === undefined ||
        this.options_.userActions.doubleClick === undefined ||
        this.options_.userActions.doubleClick !== false
      ) {

        if (
          this.options_ !== undefined &&
          this.options_.userActions !== undefined &&
          typeof this.options_.userActions.doubleClick === 'function'
        ) {

          this.options_.userActions.doubleClick.call(this, event);

        } else if (this.isFullscreen()) {
          this.exitFullscreen();
        } else {
          this.requestFullscreen();
        }
      }
    }
  }

  /**
   * Handle a tap on the media element. It will toggle the user
   * activity state, which hides and shows the controls.
   *
   * @listens Tech#tap
   * @private
   */
  handleTechTap_() {
    this.userActive(!this.userActive());
  }

  /**
   * Handle touch to start
   *
   * @listens Tech#touchstart
   * @private
   */
  handleTechTouchStart_() {
    this.userWasActive = this.userActive();
  }

  /**
   * Handle touch to move
   *
   * @listens Tech#touchmove
   * @private
   */
  handleTechTouchMove_() {
    if (this.userWasActive) {
      this.reportUserActivity();
    }
  }

  /**
   * Handle touch to end
   *
   * @param {EventTarget~Event} event
   *        the touchend event that triggered
   *        this function
   *
   * @listens Tech#touchend
   * @private
   */
  handleTechTouchEnd_(event) {
    // Stop the mouse events from also happening
    event.preventDefault();
  }

  /**
   * native click events on the SWF aren't triggered on IE11, Win8.1RT
   * use stageclick events triggered from inside the SWF instead
   *
   * @private
   * @listens stageclick
   */
  handleStageClick_() {
    this.reportUserActivity();
  }

  /**
   * @private
   */
  toggleFullscreenClass_() {
    if (this.isFullscreen()) {
      this.addClass('vjs-fullscreen');
    } else {
      this.removeClass('vjs-fullscreen');
    }
  }

  /**
   * when the document fschange event triggers it calls this
   */
  documentFullscreenChange_(e) {
    const fsApi = FullscreenApi;
    const el = this.el();
    let isFs = document[fsApi.fullscreenElement] === el;

    if (!isFs && el.matches) {
      isFs = el.matches(':' + fsApi.fullscreen);
    } else if (!isFs && el.msMatchesSelector) {
      isFs = el.msMatchesSelector(':' + fsApi.fullscreen);
    }

    this.isFullscreen(isFs);

    // If cancelling fullscreen, remove event listener.
    if (this.isFullscreen() === false) {
      Events.off(document, fsApi.fullscreenchange, this.boundDocumentFullscreenChange_);
    }

    if (!prefixedFS) {
      /**
       * @event Player#fullscreenchange
       * @type {EventTarget~Event}
       */
      this.trigger('fullscreenchange');
    }
  }

  /**
   * Handle Tech Fullscreen Change
   *
   * @param {EventTarget~Event} event
   *        the fullscreenchange event that triggered this function
   *
   * @param {Object} data
   *        the data that was sent with the event
   *
   * @private
   * @listens Tech#fullscreenchange
   * @fires Player#fullscreenchange
   */
  handleTechFullscreenChange_(event, data) {
    if (data) {
      this.isFullscreen(data.isFullscreen);
    }

    /**
     * Fired when going in and out of fullscreen.
     *
     * @event Player#fullscreenchange
     * @type {EventTarget~Event}
     */
    this.trigger('fullscreenchange');
  }

  /**
   * @private
   */
  togglePictureInPictureClass_() {
    if (this.isInPictureInPicture()) {
      this.addClass('vjs-picture-in-picture');
    } else {
      this.removeClass('vjs-picture-in-picture');
    }
  }

  /**
   * Handle Tech Enter Picture-in-Picture.
   *
   * @param {EventTarget~Event} event
   *        the enterpictureinpicture event that triggered this function
   *
   * @private
   * @listens Tech#enterpictureinpicture
   * @fires Player#pictureinpicturechange
   */
  handleTechEnterPictureInPicture_(event) {
    this.isInPictureInPicture(true);

    /**
     * Fired when going in and out of Picture-in-Picture.
     *
     * @event Player#pictureinpicturechange
     * @type {EventTarget~Event}
     */
    this.trigger('pictureinpicturechange');
  }

  /**
   * Handle Tech Leave Picture-in-Picture.
   *
   * @param {EventTarget~Event} event
   *        the leavepictureinpicture event that triggered this function
   *
   * @private
   * @listens Tech#leavepictureinpicture
   * @fires Player#pictureinpicturechange
   */
  handleTechLeavePictureInPicture_(event) {
    this.isInPictureInPicture(false);

    /**
     * Fired when going in and out of Picture-in-Picture.
     *
     * @event Player#pictureinpicturechange
     * @type {EventTarget~Event}
     */
    this.trigger('pictureinpicturechange');
  }

  /**
   * Fires when an error occurred during the loading of an audio/video.
   *
   * @private
   * @listens Tech#error
   */
  handleTechError_() {
    const error = this.tech_.error();

    this.error(error);
  }

  /**
   * Retrigger the `textdata` event that was triggered by the {@link Tech}.
   *
   * @fires Player#textdata
   * @listens Tech#textdata
   * @private
   */
  handleTechTextData_() {
    let data = null;

    if (arguments.length > 1) {
      data = arguments[1];
    }

    /**
     * Fires when we get a textdata event from tech
     *
     * @event Player#textdata
     * @type {EventTarget~Event}
     */
    this.trigger('textdata', data);
  }

  /**
   * Get object for cached values.
   *
   * @return {Object}
   *         get the current object cache
   */
  getCache() {
    return this.cache_;
  }

  /**
   * Resets the internal cache object.
   *
   * Using this function outside the player constructor or reset method may
   * have unintended side-effects.
   *
   * @private
   */
  resetCache_() {
    this.cache_ = {

      // Right now, the currentTime is not _really_ cached because it is always
      // retrieved from the tech (see: currentTime). However, for completeness,
      // we set it to zero here to ensure that if we do start actually caching
      // it, we reset it along with everything else.
      currentTime: 0,
      inactivityTimeout: this.options_.inactivityTimeout,
      duration: NaN,
      lastVolume: 1,
      lastPlaybackRate: this.defaultPlaybackRate(),
      media: null,
      src: '',
      source: {},
      sources: [],
      volume: 1
    };
  }

  /**
   * Pass values to the playback tech
   *
   * @param {string} [method]
   *        the method to call
   *
   * @param {Object} arg
   *        the argument to pass
   *
   * @private
   */
  techCall_(method, arg) {
    // If it's not ready yet, call method when it is

    this.ready(function() {
      if (method in middleware.allowedSetters) {
        return middleware.set(this.middleware_, this.tech_, method, arg);

      } else if (method in middleware.allowedMediators) {
        return middleware.mediate(this.middleware_, this.tech_, method, arg);
      }

      try {
        if (this.tech_) {
          this.tech_[method](arg);
        }
      } catch (e) {
        log(e);
        throw e;
      }
    }, true);
  }

  /**
   * Get calls can't wait for the tech, and sometimes don't need to.
   *
   * @param {string} method
   *        Tech method
   *
   * @return {Function|undefined}
   *         the method or undefined
   *
   * @private
   */
  techGet_(method) {
    if (!this.tech_ || !this.tech_.isReady_) {
      return;
    }

    if (method in middleware.allowedGetters) {
      return middleware.get(this.middleware_, this.tech_, method);

    } else if (method in middleware.allowedMediators) {
      return middleware.mediate(this.middleware_, this.tech_, method);
    }

    // Flash likes to die and reload when you hide or reposition it.
    // In these cases the object methods go away and we get errors.
    // When that happens we'll catch the errors and inform tech that it's not ready any more.
    try {
      return this.tech_[method]();
    } catch (e) {

      // When building additional tech libs, an expected method may not be defined yet
      if (this.tech_[method] === undefined) {
        log(`Video.js: ${method} method not defined for ${this.techName_} playback technology.`, e);
        throw e;
      }

      // When a method isn't available on the object it throws a TypeError
      if (e.name === 'TypeError') {
        log(`Video.js: ${method} unavailable on ${this.techName_} playback technology element.`, e);
        this.tech_.isReady_ = false;
        throw e;
      }

      // If error unknown, just log and throw
      log(e);
      throw e;
    }
  }

  /**
   * Attempt to begin playback at the first opportunity.
   *
   * @return {Promise|undefined}
   *         Returns a promise if the browser supports Promises (or one
   *         was passed in as an option). This promise will be resolved on
   *         the return value of play. If this is undefined it will fulfill the
   *         promise chain otherwise the promise chain will be fulfilled when
   *         the promise from play is fulfilled.
   */
  play() {
    const PromiseClass = this.options_.Promise || window.Promise;

    if (PromiseClass) {
      return new PromiseClass((resolve) => {
        this.play_(resolve);
      });
    }

    return this.play_();
  }

  /**
   * The actual logic for play, takes a callback that will be resolved on the
   * return value of play. This allows us to resolve to the play promise if there
   * is one on modern browsers.
   *
   * @private
   * @param {Function} [callback]
   *        The callback that should be called when the techs play is actually called
   */
  play_(callback = silencePromise) {
    this.playCallbacks_.push(callback);

    const isSrcReady = Boolean(!this.changingSrc_ && (this.src() || this.currentSrc()));

    // treat calls to play_ somewhat like the `one` event function
    if (this.waitToPlay_) {
      this.off(['ready', 'loadstart'], this.waitToPlay_);
      this.waitToPlay_ = null;
    }

    // if the player/tech is not ready or the src itself is not ready
    // queue up a call to play on `ready` or `loadstart`
    if (!this.isReady_ || !isSrcReady) {
      this.waitToPlay_ = (e) => {
        this.play_();
      };
      this.one(['ready', 'loadstart'], this.waitToPlay_);

      // if we are in Safari, there is a high chance that loadstart will trigger after the gesture timeperiod
      // in that case, we need to prime the video element by calling load so it'll be ready in time
      if (!isSrcReady && (browser.IS_ANY_SAFARI || browser.IS_IOS)) {
        this.load();
      }
      return;
    }

    // If the player/tech is ready and we have a source, we can attempt playback.
    const val = this.techGet_('play');

    // play was terminated if the returned value is null
    if (val === null) {
      this.runPlayTerminatedQueue_();
    } else {
      this.runPlayCallbacks_(val);
    }
  }

  /**
   * These functions will be run when if play is terminated. If play
   * runPlayCallbacks_ is run these function will not be run. This allows us
   * to differenciate between a terminated play and an actual call to play.
   */
  runPlayTerminatedQueue_() {
    const queue = this.playTerminatedQueue_.slice(0);

    this.playTerminatedQueue_ = [];

    queue.forEach(function(q) {
      q();
    });
  }

  /**
   * When a callback to play is delayed we have to run these
   * callbacks when play is actually called on the tech. This function
   * runs the callbacks that were delayed and accepts the return value
   * from the tech.
   *
   * @param {undefined|Promise} val
   *        The return value from the tech.
   */
  runPlayCallbacks_(val) {
    const callbacks = this.playCallbacks_.slice(0);

    this.playCallbacks_ = [];
    // clear play terminatedQueue since we finished a real play
    this.playTerminatedQueue_ = [];

    callbacks.forEach(function(cb) {
      cb(val);
    });
  }

  /**
   * Pause the video playback
   *
   * @return {Player}
   *         A reference to the player object this function was called on
   */
  pause() {
    this.techCall_('pause');
  }

  /**
   * Check if the player is paused or has yet to play
   *
   * @return {boolean}
   *         - false: if the media is currently playing
   *         - true: if media is not currently playing
   */
  paused() {
    // The initial state of paused should be true (in Safari it's actually false)
    return (this.techGet_('paused') === false) ? false : true;
  }

  /**
   * Get a TimeRange object representing the current ranges of time that the user
   * has played.
   *
   * @return {TimeRange}
   *         A time range object that represents all the increments of time that have
   *         been played.
   */
  played() {
    return this.techGet_('played') || createTimeRange(0, 0);
  }

  /**
   * Returns whether or not the user is "scrubbing". Scrubbing is
   * when the user has clicked the progress bar handle and is
   * dragging it along the progress bar.
   *
   * @param {boolean} [isScrubbing]
   *        whether the user is or is not scrubbing
   *
   * @return {boolean}
   *         The value of scrubbing when getting
   */
  scrubbing(isScrubbing) {
    if (typeof isScrubbing === 'undefined') {
      return this.scrubbing_;
    }
    this.scrubbing_ = !!isScrubbing;

    if (isScrubbing) {
      this.addClass('vjs-scrubbing');
    } else {
      this.removeClass('vjs-scrubbing');
    }
  }

  /**
   * Get or set the current time (in seconds)
   *
   * @param {number|string} [seconds]
   *        The time to seek to in seconds
   *
   * @return {number}
   *         - the current time in seconds when getting
   */
  currentTime(seconds) {
    if (typeof seconds !== 'undefined') {
      if (seconds < 0) {
        seconds = 0;
      }
      this.techCall_('setCurrentTime', seconds);
      return;
    }

    // cache last currentTime and return. default to 0 seconds
    //
    // Caching the currentTime is meant to prevent a massive amount of reads on the tech's
    // currentTime when scrubbing, but may not provide much performance benefit afterall.
    // Should be tested. Also something has to read the actual current time or the cache will
    // never get updated.
    this.cache_.currentTime = (this.techGet_('currentTime') || 0);
    return this.cache_.currentTime;
  }

  /**
   * Normally gets the length in time of the video in seconds;
   * in all but the rarest use cases an argument will NOT be passed to the method
   *
   * > **NOTE**: The video must have started loading before the duration can be
   * known, and in the case of Flash, may not be known until the video starts
   * playing.
   *
   * @fires Player#durationchange
   *
   * @param {number} [seconds]
   *        The duration of the video to set in seconds
   *
   * @return {number}
   *         - The duration of the video in seconds when getting
   */
  duration(seconds) {
    if (seconds === undefined) {
      // return NaN if the duration is not known
      return this.cache_.duration !== undefined ? this.cache_.duration : NaN;
    }

    seconds = parseFloat(seconds);

    // Standardize on Infinity for signaling video is live
    if (seconds < 0) {
      seconds = Infinity;
    }

    if (seconds !== this.cache_.duration) {
      // Cache the last set value for optimized scrubbing (esp. Flash)
      this.cache_.duration = seconds;

      if (seconds === Infinity) {
        this.addClass('vjs-live');
        if (this.options_.liveui && this.player_.liveTracker) {
          this.addClass('vjs-liveui');
        }
      } else {
        this.removeClass('vjs-live');
        this.removeClass('vjs-liveui');
      }
      if (!isNaN(seconds)) {
        // Do not fire durationchange unless the duration value is known.
        // @see [Spec]{@link https://www.w3.org/TR/2011/WD-html5-20110113/video.html#media-element-load-algorithm}

        /**
         * @event Player#durationchange
         * @type {EventTarget~Event}
         */
        this.trigger('durationchange');
      }
    }
  }

  /**
   * Calculates how much time is left in the video. Not part
   * of the native video API.
   *
   * @return {number}
   *         The time remaining in seconds
   */
  remainingTime() {
    return this.duration() - this.currentTime();
  }

  /**
   * A remaining time function that is intented to be used when
   * the time is to be displayed directly to the user.
   *
   * @return {number}
   *         The rounded time remaining in seconds
   */
  remainingTimeDisplay() {
    return Math.floor(this.duration()) - Math.floor(this.currentTime());
  }

  //
  // Kind of like an array of portions of the video that have been downloaded.

  /**
   * Get a TimeRange object with an array of the times of the video
   * that have been downloaded. If you just want the percent of the
   * video that's been downloaded, use bufferedPercent.
   *
   * @see [Buffered Spec]{@link http://dev.w3.org/html5/spec/video.html#dom-media-buffered}
   *
   * @return {TimeRange}
   *         A mock TimeRange object (following HTML spec)
   */
  buffered() {
    let buffered = this.techGet_('buffered');

    if (!buffered || !buffered.length) {
      buffered = createTimeRange(0, 0);
    }

    return buffered;
  }

  /**
   * Get the percent (as a decimal) of the video that's been downloaded.
   * This method is not a part of the native HTML video API.
   *
   * @return {number}
   *         A decimal between 0 and 1 representing the percent
   *         that is buffered 0 being 0% and 1 being 100%
   */
  bufferedPercent() {
    return bufferedPercent(this.buffered(), this.duration());
  }

  /**
   * Get the ending time of the last buffered time range
   * This is used in the progress bar to encapsulate all time ranges.
   *
   * @return {number}
   *         The end of the last buffered time range
   */
  bufferedEnd() {
    const buffered = this.buffered();
    const duration = this.duration();
    let end = buffered.end(buffered.length - 1);

    if (end > duration) {
      end = duration;
    }

    return end;
  }

  /**
   * Get or set the current volume of the media
   *
   * @param  {number} [percentAsDecimal]
   *         The new volume as a decimal percent:
   *         - 0 is muted/0%/off
   *         - 1.0 is 100%/full
   *         - 0.5 is half volume or 50%
   *
   * @return {number}
   *         The current volume as a percent when getting
   */
  volume(percentAsDecimal) {
    let vol;

    if (percentAsDecimal !== undefined) {
      // Force value to between 0 and 1
      vol = Math.max(0, Math.min(1, parseFloat(percentAsDecimal)));
      this.cache_.volume = vol;
      this.techCall_('setVolume', vol);

      if (vol > 0) {
        this.lastVolume_(vol);
      }

      return;
    }

    // Default to 1 when returning current volume.
    vol = parseFloat(this.techGet_('volume'));
    return (isNaN(vol)) ? 1 : vol;
  }

  /**
   * Get the current muted state, or turn mute on or off
   *
   * @param {boolean} [muted]
   *        - true to mute
   *        - false to unmute
   *
   * @return {boolean}
   *         - true if mute is on and getting
   *         - false if mute is off and getting
   */
  muted(muted) {
    if (muted !== undefined) {
      this.techCall_('setMuted', muted);
      return;
    }
    return this.techGet_('muted') || false;
  }

  /**
   * Get the current defaultMuted state, or turn defaultMuted on or off. defaultMuted
   * indicates the state of muted on initial playback.
   *
   * ```js
   *   var myPlayer = videojs('some-player-id');
   *
   *   myPlayer.src("http://www.example.com/path/to/video.mp4");
   *
   *   // get, should be false
   *   console.log(myPlayer.defaultMuted());
   *   // set to true
   *   myPlayer.defaultMuted(true);
   *   // get should be true
   *   console.log(myPlayer.defaultMuted());
   * ```
   *
   * @param {boolean} [defaultMuted]
   *        - true to mute
   *        - false to unmute
   *
   * @return {boolean|Player}
   *         - true if defaultMuted is on and getting
   *         - false if defaultMuted is off and getting
   *         - A reference to the current player when setting
   */
  defaultMuted(defaultMuted) {
    if (defaultMuted !== undefined) {
      return this.techCall_('setDefaultMuted', defaultMuted);
    }
    return this.techGet_('defaultMuted') || false;
  }

  /**
   * Get the last volume, or set it
   *
   * @param  {number} [percentAsDecimal]
   *         The new last volume as a decimal percent:
   *         - 0 is muted/0%/off
   *         - 1.0 is 100%/full
   *         - 0.5 is half volume or 50%
   *
   * @return {number}
   *         the current value of lastVolume as a percent when getting
   *
   * @private
   */
  lastVolume_(percentAsDecimal) {
    if (percentAsDecimal !== undefined && percentAsDecimal !== 0) {
      this.cache_.lastVolume = percentAsDecimal;
      return;
    }
    return this.cache_.lastVolume;
  }

  /**
   * Check if current tech can support native fullscreen
   * (e.g. with built in controls like iOS, so not our flash swf)
   *
   * @return {boolean}
   *         if native fullscreen is supported
   */
  supportsFullScreen() {
    return this.techGet_('supportsFullScreen') || false;
  }

  /**
   * Check if the player is in fullscreen mode or tell the player that it
   * is or is not in fullscreen mode.
   *
   * > NOTE: As of the latest HTML5 spec, isFullscreen is no longer an official
   * property and instead document.fullscreenElement is used. But isFullscreen is
   * still a valuable property for internal player workings.
   *
   * @param  {boolean} [isFS]
   *         Set the players current fullscreen state
   *
   * @return {boolean}
   *         - true if fullscreen is on and getting
   *         - false if fullscreen is off and getting
   */
  isFullscreen(isFS) {
    if (isFS !== undefined) {
      this.isFullscreen_ = !!isFS;
      this.toggleFullscreenClass_();
      return;
    }
    return !!this.isFullscreen_;
  }

  /**
   * Increase the size of the video to full screen
   * In some browsers, full screen is not supported natively, so it enters
   * "full window mode", where the video fills the browser window.
   * In browsers and devices that support native full screen, sometimes the
   * browser's default controls will be shown, and not the Video.js custom skin.
   * This includes most mobile devices (iOS, Android) and older versions of
   * Safari.
   *
   * @fires Player#fullscreenchange
   */
  requestFullscreen() {
    const fsApi = FullscreenApi;

    this.isFullscreen(true);

    if (fsApi.requestFullscreen) {
      // the browser supports going fullscreen at the element level so we can
      // take the controls fullscreen as well as the video

      // Trigger fullscreenchange event after change
      // We have to specifically add this each time, and remove
      // when canceling fullscreen. Otherwise if there's multiple
      // players on a page, they would all be reacting to the same fullscreen
      // events
      Events.on(document, fsApi.fullscreenchange, this.boundDocumentFullscreenChange_);

      silencePromise(this.el_[fsApi.requestFullscreen]());

    } else if (this.tech_.supportsFullScreen()) {
      // we can't take the video.js controls fullscreen but we can go fullscreen
      // with native controls
      this.techCall_('enterFullScreen');
    } else {
      // fullscreen isn't supported so we'll just stretch the video element to
      // fill the viewport
      this.enterFullWindow();
      /**
       * @event Player#fullscreenchange
       * @type {EventTarget~Event}
       */
      this.trigger('fullscreenchange');
    }
  }

  /**
   * Return the video to its normal size after having been in full screen mode
   *
   * @fires Player#fullscreenchange
   */
  exitFullscreen() {
    const fsApi = FullscreenApi;

    this.isFullscreen(false);

    // Check for browser element fullscreen support
    if (fsApi.requestFullscreen) {
      silencePromise(document[fsApi.exitFullscreen]());
    } else if (this.tech_.supportsFullScreen()) {
      this.techCall_('exitFullScreen');
    } else {
      this.exitFullWindow();
      /**
       * @event Player#fullscreenchange
       * @type {EventTarget~Event}
       */
      this.trigger('fullscreenchange');
    }
  }

  /**
   * When fullscreen isn't supported we can stretch the
   * video container to as wide as the browser will let us.
   *
   * @fires Player#enterFullWindow
   */
  enterFullWindow() {
    this.isFullWindow = true;

    // Storing original doc overflow value to return to when fullscreen is off
    this.docOrigOverflow = document.documentElement.style.overflow;

    // Add listener for esc key to exit fullscreen
    Events.on(document, 'keydown', this.boundFullWindowOnEscKey_);

    // Hide any scroll bars
    document.documentElement.style.overflow = 'hidden';

    // Apply fullscreen styles
    Dom.addClass(document.body, 'vjs-full-window');

    /**
     * @event Player#enterFullWindow
     * @type {EventTarget~Event}
     */
    this.trigger('enterFullWindow');
  }

  /**
   * Check for call to either exit full window or
   * full screen on ESC key
   *
   * @param {string} event
   *        Event to check for key press
   */
  fullWindowOnEscKey(event) {
    if (keycode.isEventKey(event, 'Esc')) {
      if (this.isFullscreen() === true) {
        this.exitFullscreen();
      } else {
        this.exitFullWindow();
      }
    }
  }

  /**
   * Exit full window
   *
   * @fires Player#exitFullWindow
   */
  exitFullWindow() {
    this.isFullWindow = false;
    Events.off(document, 'keydown', this.boundFullWindowOnEscKey_);

    // Unhide scroll bars.
    document.documentElement.style.overflow = this.docOrigOverflow;

    // Remove fullscreen styles
    Dom.removeClass(document.body, 'vjs-full-window');

    // Resize the box, controller, and poster to original sizes
    // this.positionAll();
    /**
     * @event Player#exitFullWindow
     * @type {EventTarget~Event}
     */
    this.trigger('exitFullWindow');
  }

  /**
<<<<<<< HEAD
   * Check if the player is in Picture-in-Picture mode or tell the player that it
   * is or is not in Picture-in-Picture mode.
   *
   * @param  {boolean} [isPiP]
   *         Set the players current Picture-in-Picture state
   *
   * @return {boolean}
   *         - true if Picture-in-Picture is on and getting
   *         - false if Picture-in-Picture is off and getting
   */
  isInPictureInPicture(isPiP) {
    if (isPiP !== undefined) {
      this.isInPictureInPicture_ = !!isPiP;
      this.togglePictureInPictureClass_();
      return;
    }
    return !!this.isInPictureInPicture_;
  }

  /**
   * Create a floating video window always on top of other windows so that users may
   * continue consuming media while they interact with other content sites, or
   * applications on their device.
   *
   * @see [Spec]{@link https://wicg.github.io/picture-in-picture}
   *
   * @fires Player#pictureinpicturechange
   *
   * @return {Promise}
   *         A promise with a Picture-in-Picture window.
   */
  requestPictureInPicture() {
    if ('pictureInPictureEnabled' in document) {
      return this.techGet_('requestPictureInPicture');
    }
  }

  /**
   * Exit Picture-in-Picture mode.
   *
   * @see [Spec]{@link https://wicg.github.io/picture-in-picture}
   *
   * @fires Player#pictureinpicturechange
   *
   * @return {Promise}
   *         A promise.
   */
  exitPictureInPicture() {
    if ('pictureInPictureEnabled' in document) {
      return document.exitPictureInPicture();
    }
  }

  /**
   * This gets called when a `Player` gains focus via a `focus` event.
   * Turns on listening for `keydown` events. When they happen it
   * calls `this.handleKeyPress`.
   *
   * @param {EventTarget~Event} event
   *        The `focus` event that caused this function to be called.
   *
   * @listens focus
   */
  handleFocus(event) {
    // call off first to make sure we don't keep adding keydown handlers
    Events.off(document, 'keydown', this.boundHandleKeyPress_);
    Events.on(document, 'keydown', this.boundHandleKeyPress_);
  }

  /**
   * Called when a `Player` loses focus. Turns off the listener for
   * `keydown` events. Which Stops `this.handleKeyPress` from getting called.
   *
   * @param {EventTarget~Event} event
   *        The `blur` event that caused this function to be called.
   *
   * @listens blur
   */
  handleBlur(event) {
    Events.off(document, 'keydown', this.boundHandleKeyPress_);
  }

  /**
=======
>>>>>>> 882432e9
   * Called when this Player has focus and a key gets pressed down, or when
   * any Component of this player receives a key press that it doesn't handle.
   * This allows player-wide hotkeys (either as defined below, or optionally
   * by an external function).
   *
   * @param {EventTarget~Event} event
   *        The `keydown` event that caused this function to be called.
   *
   * @listens keydown
   */
  handleKeyDown(event) {
    const {userActions} = this.options_;

    // Bail out if hotkeys are not configured.
    if (!userActions || !userActions.hotkeys) {
      return;
    }

    // Function that determines whether or not to exclude an element from
    // hotkeys handling.
    const excludeElement = (el) => {
      const tagName = el.tagName.toLowerCase();

      // These tags will be excluded entirely.
      const excludedTags = ['textarea'];

      // Inputs matching these types will still trigger hotkey handling as
      // they are not text inputs.
      const allowedInputTypes = [
        'button',
        'checkbox',
        'hidden',
        'radio',
        'reset',
        'submit'
      ];

      if (tagName === 'input') {
        return allowedInputTypes.indexOf(el.type) === -1;
      }

      return excludedTags.indexOf(tagName) !== -1;
    };

    // Bail out if the user is focused on an interactive form element.
    if (excludeElement(this.el_.ownerDocument.activeElement)) {
      return;
    }

    if (typeof userActions.hotkeys === 'function') {
      userActions.hotkeys.call(this, event);
    } else {
      this.handleHotkeys(event);
    }
  }

  /**
   * Called when this Player receives a hotkey keydown event.
   * Supported player-wide hotkeys are:
   *
   *   f          - toggle fullscreen
   *   m          - toggle mute
   *   k or Space - toggle play/pause
   *
   * @param {EventTarget~Event} event
   *        The `keydown` event that caused this function to be called.
   */
  handleHotkeys(event) {
    const hotkeys = this.options_.userActions ? this.options_.userActions.hotkeys : {};

    // set fullscreenKey, muteKey, playPauseKey from `hotkeys`, use defaults if not set
    const {
      fullscreenKey = keydownEvent => keycode.isEventKey(keydownEvent, 'f'),
      muteKey = keydownEvent => keycode.isEventKey(keydownEvent, 'm'),
      playPauseKey = keydownEvent => (keycode.isEventKey(keydownEvent, 'k') || keycode.isEventKey(keydownEvent, 'Space'))
    } = hotkeys;

    if (fullscreenKey.call(this, event)) {
      event.preventDefault();
      event.stopPropagation();

      const FSToggle = Component.getComponent('FullscreenToggle');

      if (document[FullscreenApi.fullscreenEnabled] !== false) {
        FSToggle.prototype.handleClick.call(this);
      }

    } else if (muteKey.call(this, event)) {
      event.preventDefault();
      event.stopPropagation();

      const MuteToggle = Component.getComponent('MuteToggle');

      MuteToggle.prototype.handleClick.call(this);

    } else if (playPauseKey.call(this, event)) {
      event.preventDefault();
      event.stopPropagation();

      const PlayToggle = Component.getComponent('PlayToggle');

      PlayToggle.prototype.handleClick.call(this);
    }
  }

  /**
   * Check whether the player can play a given mimetype
   *
   * @see https://www.w3.org/TR/2011/WD-html5-20110113/video.html#dom-navigator-canplaytype
   *
   * @param {string} type
   *        The mimetype to check
   *
   * @return {string}
   *         'probably', 'maybe', or '' (empty string)
   */
  canPlayType(type) {
    let can;

    // Loop through each playback technology in the options order
    for (let i = 0, j = this.options_.techOrder; i < j.length; i++) {
      const techName = j[i];
      let tech = Tech.getTech(techName);

      // Support old behavior of techs being registered as components.
      // Remove once that deprecated behavior is removed.
      if (!tech) {
        tech = Component.getComponent(techName);
      }

      // Check if the current tech is defined before continuing
      if (!tech) {
        log.error(`The "${techName}" tech is undefined. Skipped browser support check for that tech.`);
        continue;
      }

      // Check if the browser supports this technology
      if (tech.isSupported()) {
        can = tech.canPlayType(type);

        if (can) {
          return can;
        }
      }
    }

    return '';
  }

  /**
   * Select source based on tech-order or source-order
   * Uses source-order selection if `options.sourceOrder` is truthy. Otherwise,
   * defaults to tech-order selection
   *
   * @param {Array} sources
   *        The sources for a media asset
   *
   * @return {Object|boolean}
   *         Object of source and tech order or false
   */
  selectSource(sources) {
    // Get only the techs specified in `techOrder` that exist and are supported by the
    // current platform
    const techs =
      this.options_.techOrder
        .map((techName) => {
          return [techName, Tech.getTech(techName)];
        })
        .filter(([techName, tech]) => {
          // Check if the current tech is defined before continuing
          if (tech) {
            // Check if the browser supports this technology
            return tech.isSupported();
          }

          log.error(`The "${techName}" tech is undefined. Skipped browser support check for that tech.`);
          return false;
        });

    // Iterate over each `innerArray` element once per `outerArray` element and execute
    // `tester` with both. If `tester` returns a non-falsy value, exit early and return
    // that value.
    const findFirstPassingTechSourcePair = function(outerArray, innerArray, tester) {
      let found;

      outerArray.some((outerChoice) => {
        return innerArray.some((innerChoice) => {
          found = tester(outerChoice, innerChoice);

          if (found) {
            return true;
          }
        });
      });

      return found;
    };

    let foundSourceAndTech;
    const flip = (fn) => (a, b) => fn(b, a);
    const finder = ([techName, tech], source) => {
      if (tech.canPlaySource(source, this.options_[techName.toLowerCase()])) {
        return {source, tech: techName};
      }
    };

    // Depending on the truthiness of `options.sourceOrder`, we swap the order of techs and sources
    // to select from them based on their priority.
    if (this.options_.sourceOrder) {
      // Source-first ordering
      foundSourceAndTech = findFirstPassingTechSourcePair(sources, techs, flip(finder));
    } else {
      // Tech-first ordering
      foundSourceAndTech = findFirstPassingTechSourcePair(techs, sources, finder);
    }

    return foundSourceAndTech || false;
  }

  /**
   * Get or set the video source.
   *
   * @param {Tech~SourceObject|Tech~SourceObject[]|string} [source]
   *        A SourceObject, an array of SourceObjects, or a string referencing
   *        a URL to a media source. It is _highly recommended_ that an object
   *        or array of objects is used here, so that source selection
   *        algorithms can take the `type` into account.
   *
   *        If not provided, this method acts as a getter.
   *
   * @return {string|undefined}
   *         If the `source` argument is missing, returns the current source
   *         URL. Otherwise, returns nothing/undefined.
   */
  src(source) {
    // getter usage
    if (typeof source === 'undefined') {
      return this.cache_.src || '';
    }
    // filter out invalid sources and turn our source into
    // an array of source objects
    const sources = filterSource(source);

    // if a source was passed in then it is invalid because
    // it was filtered to a zero length Array. So we have to
    // show an error
    if (!sources.length) {
      this.setTimeout(function() {
        this.error({ code: 4, message: this.localize(this.options_.notSupportedMessage) });
      }, 0);
      return;
    }

    // intial sources
    this.changingSrc_ = true;

    this.cache_.sources = sources;
    this.updateSourceCaches_(sources[0]);

    // middlewareSource is the source after it has been changed by middleware
    middleware.setSource(this, sources[0], (middlewareSource, mws) => {
      this.middleware_ = mws;

      // since sourceSet is async we have to update the cache again after we select a source since
      // the source that is selected could be out of order from the cache update above this callback.
      this.cache_.sources = sources;
      this.updateSourceCaches_(middlewareSource);

      const err = this.src_(middlewareSource);

      if (err) {
        if (sources.length > 1) {
          return this.src(sources.slice(1));
        }

        this.changingSrc_ = false;

        // We need to wrap this in a timeout to give folks a chance to add error event handlers
        this.setTimeout(function() {
          this.error({ code: 4, message: this.localize(this.options_.notSupportedMessage) });
        }, 0);

        // we could not find an appropriate tech, but let's still notify the delegate that this is it
        // this needs a better comment about why this is needed
        this.triggerReady();

        return;
      }

      middleware.setTech(mws, this.tech_);
    });
  }

  /**
   * Set the source object on the tech, returns a boolean that indicates whether
   * there is a tech that can play the source or not
   *
   * @param {Tech~SourceObject} source
   *        The source object to set on the Tech
   *
   * @return {boolean}
   *         - True if there is no Tech to playback this source
   *         - False otherwise
   *
   * @private
   */
  src_(source) {
    const sourceTech = this.selectSource([source]);

    if (!sourceTech) {
      return true;
    }

    if (!titleCaseEquals(sourceTech.tech, this.techName_)) {
      this.changingSrc_ = true;
      // load this technology with the chosen source
      this.loadTech_(sourceTech.tech, sourceTech.source);
      this.tech_.ready(() => {
        this.changingSrc_ = false;
      });
      return false;
    }

    // wait until the tech is ready to set the source
    // and set it synchronously if possible (#2326)
    this.ready(function() {

      // The setSource tech method was added with source handlers
      // so older techs won't support it
      // We need to check the direct prototype for the case where subclasses
      // of the tech do not support source handlers
      if (this.tech_.constructor.prototype.hasOwnProperty('setSource')) {
        this.techCall_('setSource', source);
      } else {
        this.techCall_('src', source.src);
      }

      this.changingSrc_ = false;
    }, true);

    return false;
  }

  /**
   * Begin loading the src data.
   */
  load() {
    this.techCall_('load');
  }

  /**
   * Reset the player. Loads the first tech in the techOrder,
   * removes all the text tracks in the existing `tech`,
   * and calls `reset` on the `tech`.
   */
  reset() {
    const PromiseClass = this.options_.Promise || window.Promise;

    if (this.paused() || !PromiseClass) {
      this.doReset_();
    } else {
      const playPromise = this.play();

      silencePromise(playPromise.then(() => this.doReset_()));
    }
  }

  doReset_() {
    if (this.tech_) {
      this.tech_.clearTracks('text');
    }
    this.resetCache_();
    this.poster('');
    this.loadTech_(this.options_.techOrder[0], null);
    this.techCall_('reset');
    this.resetControlBarUI_();
    if (isEvented(this)) {
      this.trigger('playerreset');
    }
  }

  /**
   * Reset Control Bar's UI by calling sub-methods that reset
   * all of Control Bar's components
   */
  resetControlBarUI_() {
    this.resetProgressBar_();
    this.resetPlaybackRate_();
    this.resetVolumeBar_();
  }

  /**
   * Reset tech's progress so progress bar is reset in the UI
   */
  resetProgressBar_() {
    this.currentTime(0);

    const { durationDisplay, remainingTimeDisplay } = this.controlBar;

    if (durationDisplay) {
      durationDisplay.updateContent();
    }

    if (remainingTimeDisplay) {
      remainingTimeDisplay.updateContent();
    }
  }

  /**
   * Reset Playback ratio
   */
  resetPlaybackRate_() {
    this.playbackRate(this.defaultPlaybackRate());
    this.handleTechRateChange_();
  }

  /**
   * Reset Volume bar
   */
  resetVolumeBar_() {
    this.volume(1.0);
    this.trigger('volumechange');
  }

  /**
   * Returns all of the current source objects.
   *
   * @return {Tech~SourceObject[]}
   *         The current source objects
   */
  currentSources() {
    const source = this.currentSource();
    const sources = [];

    // assume `{}` or `{ src }`
    if (Object.keys(source).length !== 0) {
      sources.push(source);
    }

    return this.cache_.sources || sources;
  }

  /**
   * Returns the current source object.
   *
   * @return {Tech~SourceObject}
   *         The current source object
   */
  currentSource() {
    return this.cache_.source || {};
  }

  /**
   * Returns the fully qualified URL of the current source value e.g. http://mysite.com/video.mp4
   * Can be used in conjunction with `currentType` to assist in rebuilding the current source object.
   *
   * @return {string}
   *         The current source
   */
  currentSrc() {
    return this.currentSource() && this.currentSource().src || '';
  }

  /**
   * Get the current source type e.g. video/mp4
   * This can allow you rebuild the current source object so that you could load the same
   * source and tech later
   *
   * @return {string}
   *         The source MIME type
   */
  currentType() {
    return this.currentSource() && this.currentSource().type || '';
  }

  /**
   * Get or set the preload attribute
   *
   * @param {boolean} [value]
   *        - true means that we should preload
   *        - false means that we should not preload
   *
   * @return {string}
   *         The preload attribute value when getting
   */
  preload(value) {
    if (value !== undefined) {
      this.techCall_('setPreload', value);
      this.options_.preload = value;
      return;
    }
    return this.techGet_('preload');
  }

  /**
   * Get or set the autoplay option. When this is a boolean it will
   * modify the attribute on the tech. When this is a string the attribute on
   * the tech will be removed and `Player` will handle autoplay on loadstarts.
   *
   * @param {boolean|string} [value]
   *        - true: autoplay using the browser behavior
   *        - false: do not autoplay
   *        - 'play': call play() on every loadstart
   *        - 'muted': call muted() then play() on every loadstart
   *        - 'any': call play() on every loadstart. if that fails call muted() then play().
   *        - *: values other than those listed here will be set `autoplay` to true
   *
   * @return {boolean|string}
   *         The current value of autoplay when getting
   */
  autoplay(value) {
    // getter usage
    if (value === undefined) {
      return this.options_.autoplay || false;
    }

    let techAutoplay;

    // if the value is a valid string set it to that
    if (typeof value === 'string' && (/(any|play|muted)/).test(value)) {
      this.options_.autoplay = value;
      this.manualAutoplay_(value);
      techAutoplay = false;

    // any falsy value sets autoplay to false in the browser,
    // lets do the same
    } else if (!value) {
      this.options_.autoplay = false;

    // any other value (ie truthy) sets autoplay to true
    } else {
      this.options_.autoplay = true;
    }

    techAutoplay = typeof techAutoplay === 'undefined' ? this.options_.autoplay : techAutoplay;

    // if we don't have a tech then we do not queue up
    // a setAutoplay call on tech ready. We do this because the
    // autoplay option will be passed in the constructor and we
    // do not need to set it twice
    if (this.tech_) {
      this.techCall_('setAutoplay', techAutoplay);
    }
  }

  /**
   * Set or unset the playsinline attribute.
   * Playsinline tells the browser that non-fullscreen playback is preferred.
   *
   * @param {boolean} [value]
   *        - true means that we should try to play inline by default
   *        - false means that we should use the browser's default playback mode,
   *          which in most cases is inline. iOS Safari is a notable exception
   *          and plays fullscreen by default.
   *
   * @return {string|Player}
   *         - the current value of playsinline
   *         - the player when setting
   *
   * @see [Spec]{@link https://html.spec.whatwg.org/#attr-video-playsinline}
   */
  playsinline(value) {
    if (value !== undefined) {
      this.techCall_('setPlaysinline', value);
      this.options_.playsinline = value;
      return this;
    }
    return this.techGet_('playsinline');
  }

  /**
   * Get or set the loop attribute on the video element.
   *
   * @param {boolean} [value]
   *        - true means that we should loop the video
   *        - false means that we should not loop the video
   *
   * @return {boolean}
   *         The current value of loop when getting
   */
  loop(value) {
    if (value !== undefined) {
      this.techCall_('setLoop', value);
      this.options_.loop = value;
      return;
    }
    return this.techGet_('loop');
  }

  /**
   * Get or set the poster image source url
   *
   * @fires Player#posterchange
   *
   * @param {string} [src]
   *        Poster image source URL
   *
   * @return {string}
   *         The current value of poster when getting
   */
  poster(src) {
    if (src === undefined) {
      return this.poster_;
    }

    // The correct way to remove a poster is to set as an empty string
    // other falsey values will throw errors
    if (!src) {
      src = '';
    }

    if (src === this.poster_) {
      return;
    }

    // update the internal poster variable
    this.poster_ = src;

    // update the tech's poster
    this.techCall_('setPoster', src);

    this.isPosterFromTech_ = false;

    // alert components that the poster has been set
    /**
     * This event fires when the poster image is changed on the player.
     *
     * @event Player#posterchange
     * @type {EventTarget~Event}
     */
    this.trigger('posterchange');
  }

  /**
   * Some techs (e.g. YouTube) can provide a poster source in an
   * asynchronous way. We want the poster component to use this
   * poster source so that it covers up the tech's controls.
   * (YouTube's play button). However we only want to use this
   * source if the player user hasn't set a poster through
   * the normal APIs.
   *
   * @fires Player#posterchange
   * @listens Tech#posterchange
   * @private
   */
  handleTechPosterChange_() {
    if ((!this.poster_ || this.options_.techCanOverridePoster) && this.tech_ && this.tech_.poster) {
      const newPoster = this.tech_.poster() || '';

      if (newPoster !== this.poster_) {
        this.poster_ = newPoster;
        this.isPosterFromTech_ = true;

        // Let components know the poster has changed
        this.trigger('posterchange');
      }
    }
  }

  /**
   * Get or set whether or not the controls are showing.
   *
   * @fires Player#controlsenabled
   *
   * @param {boolean} [bool]
   *        - true to turn controls on
   *        - false to turn controls off
   *
   * @return {boolean}
   *         The current value of controls when getting
   */
  controls(bool) {
    if (bool === undefined) {
      return !!this.controls_;
    }

    bool = !!bool;

    // Don't trigger a change event unless it actually changed
    if (this.controls_ === bool) {
      return;
    }

    this.controls_ = bool;

    if (this.usingNativeControls()) {
      this.techCall_('setControls', bool);
    }

    if (this.controls_) {
      this.removeClass('vjs-controls-disabled');
      this.addClass('vjs-controls-enabled');
      /**
       * @event Player#controlsenabled
       * @type {EventTarget~Event}
       */
      this.trigger('controlsenabled');
      if (!this.usingNativeControls()) {
        this.addTechControlsListeners_();
      }
    } else {
      this.removeClass('vjs-controls-enabled');
      this.addClass('vjs-controls-disabled');
      /**
       * @event Player#controlsdisabled
       * @type {EventTarget~Event}
       */
      this.trigger('controlsdisabled');
      if (!this.usingNativeControls()) {
        this.removeTechControlsListeners_();
      }
    }
  }

  /**
   * Toggle native controls on/off. Native controls are the controls built into
   * devices (e.g. default iPhone controls), Flash, or other techs
   * (e.g. Vimeo Controls)
   * **This should only be set by the current tech, because only the tech knows
   * if it can support native controls**
   *
   * @fires Player#usingnativecontrols
   * @fires Player#usingcustomcontrols
   *
   * @param {boolean} [bool]
   *        - true to turn native controls on
   *        - false to turn native controls off
   *
   * @return {boolean}
   *         The current value of native controls when getting
   */
  usingNativeControls(bool) {
    if (bool === undefined) {
      return !!this.usingNativeControls_;
    }

    bool = !!bool;

    // Don't trigger a change event unless it actually changed
    if (this.usingNativeControls_ === bool) {
      return;
    }

    this.usingNativeControls_ = bool;

    if (this.usingNativeControls_) {
      this.addClass('vjs-using-native-controls');

      /**
       * player is using the native device controls
       *
       * @event Player#usingnativecontrols
       * @type {EventTarget~Event}
       */
      this.trigger('usingnativecontrols');
    } else {
      this.removeClass('vjs-using-native-controls');

      /**
       * player is using the custom HTML controls
       *
       * @event Player#usingcustomcontrols
       * @type {EventTarget~Event}
       */
      this.trigger('usingcustomcontrols');
    }
  }

  /**
   * Set or get the current MediaError
   *
   * @fires Player#error
   *
   * @param  {MediaError|string|number} [err]
   *         A MediaError or a string/number to be turned
   *         into a MediaError
   *
   * @return {MediaError|null}
   *         The current MediaError when getting (or null)
   */
  error(err) {
    if (err === undefined) {
      return this.error_ || null;
    }

    // restoring to default
    if (err === null) {
      this.error_ = err;
      this.removeClass('vjs-error');
      if (this.errorDisplay) {
        this.errorDisplay.close();
      }
      return;
    }

    this.error_ = new MediaError(err);

    // add the vjs-error classname to the player
    this.addClass('vjs-error');

    // log the name of the error type and any message
    // IE11 logs "[object object]" and required you to expand message to see error object
    log.error(`(CODE:${this.error_.code} ${MediaError.errorTypes[this.error_.code]})`, this.error_.message, this.error_);

    /**
     * @event Player#error
     * @type {EventTarget~Event}
     */
    this.trigger('error');

    return;
  }

  /**
   * Report user activity
   *
   * @param {Object} event
   *        Event object
   */
  reportUserActivity(event) {
    this.userActivity_ = true;
  }

  /**
   * Get/set if user is active
   *
   * @fires Player#useractive
   * @fires Player#userinactive
   *
   * @param {boolean} [bool]
   *        - true if the user is active
   *        - false if the user is inactive
   *
   * @return {boolean}
   *         The current value of userActive when getting
   */
  userActive(bool) {
    if (bool === undefined) {
      return this.userActive_;
    }

    bool = !!bool;

    if (bool === this.userActive_) {
      return;
    }

    this.userActive_ = bool;

    if (this.userActive_) {
      this.userActivity_ = true;
      this.removeClass('vjs-user-inactive');
      this.addClass('vjs-user-active');
      /**
       * @event Player#useractive
       * @type {EventTarget~Event}
       */
      this.trigger('useractive');
      return;
    }

    // Chrome/Safari/IE have bugs where when you change the cursor it can
    // trigger a mousemove event. This causes an issue when you're hiding
    // the cursor when the user is inactive, and a mousemove signals user
    // activity. Making it impossible to go into inactive mode. Specifically
    // this happens in fullscreen when we really need to hide the cursor.
    //
    // When this gets resolved in ALL browsers it can be removed
    // https://code.google.com/p/chromium/issues/detail?id=103041
    if (this.tech_) {
      this.tech_.one('mousemove', function(e) {
        e.stopPropagation();
        e.preventDefault();
      });
    }

    this.userActivity_ = false;
    this.removeClass('vjs-user-active');
    this.addClass('vjs-user-inactive');
    /**
     * @event Player#userinactive
     * @type {EventTarget~Event}
     */
    this.trigger('userinactive');
  }

  /**
   * Listen for user activity based on timeout value
   *
   * @private
   */
  listenForUserActivity_() {
    let mouseInProgress;
    let lastMoveX;
    let lastMoveY;
    const handleActivity = Fn.bind(this, this.reportUserActivity);

    const handleMouseMove = function(e) {
      // #1068 - Prevent mousemove spamming
      // Chrome Bug: https://code.google.com/p/chromium/issues/detail?id=366970
      if (e.screenX !== lastMoveX || e.screenY !== lastMoveY) {
        lastMoveX = e.screenX;
        lastMoveY = e.screenY;
        handleActivity();
      }
    };

    const handleMouseDown = function() {
      handleActivity();
      // For as long as the they are touching the device or have their mouse down,
      // we consider them active even if they're not moving their finger or mouse.
      // So we want to continue to update that they are active
      this.clearInterval(mouseInProgress);
      // Setting userActivity=true now and setting the interval to the same time
      // as the activityCheck interval (250) should ensure we never miss the
      // next activityCheck
      mouseInProgress = this.setInterval(handleActivity, 250);
    };

    const handleMouseUp = function(event) {
      handleActivity();
      // Stop the interval that maintains activity if the mouse/touch is down
      this.clearInterval(mouseInProgress);
    };

    // Any mouse movement will be considered user activity
    this.on('mousedown', handleMouseDown);
    this.on('mousemove', handleMouseMove);
    this.on('mouseup', handleMouseUp);

    const controlBar = this.getChild('controlBar');

    // Fixes bug on Android & iOS where when tapping progressBar (when control bar is displayed)
    // controlBar would no longer be hidden by default timeout.
    if (controlBar && !browser.IS_IOS && !browser.IS_ANDROID) {

      controlBar.on('mouseenter', function(event) {
        this.player().cache_.inactivityTimeout = this.player().options_.inactivityTimeout;
        this.player().options_.inactivityTimeout = 0;
      });

      controlBar.on('mouseleave', function(event) {
        this.player().options_.inactivityTimeout = this.player().cache_.inactivityTimeout;
      });

    }

    // Listen for keyboard navigation
    // Shouldn't need to use inProgress interval because of key repeat
    this.on('keydown', handleActivity);
    this.on('keyup', handleActivity);

    // Run an interval every 250 milliseconds instead of stuffing everything into
    // the mousemove/touchmove function itself, to prevent performance degradation.
    // `this.reportUserActivity` simply sets this.userActivity_ to true, which
    // then gets picked up by this loop
    // http://ejohn.org/blog/learning-from-twitter/
    let inactivityTimeout;

    this.setInterval(function() {
      // Check to see if mouse/touch activity has happened
      if (!this.userActivity_) {
        return;
      }

      // Reset the activity tracker
      this.userActivity_ = false;

      // If the user state was inactive, set the state to active
      this.userActive(true);

      // Clear any existing inactivity timeout to start the timer over
      this.clearTimeout(inactivityTimeout);

      const timeout = this.options_.inactivityTimeout;

      if (timeout <= 0) {
        return;
      }

      // In <timeout> milliseconds, if no more activity has occurred the
      // user will be considered inactive
      inactivityTimeout = this.setTimeout(function() {
        // Protect against the case where the inactivityTimeout can trigger just
        // before the next user activity is picked up by the activity check loop
        // causing a flicker
        if (!this.userActivity_) {
          this.userActive(false);
        }
      }, timeout);

    }, 250);
  }

  /**
   * Gets or sets the current playback rate. A playback rate of
   * 1.0 represents normal speed and 0.5 would indicate half-speed
   * playback, for instance.
   *
   * @see https://html.spec.whatwg.org/multipage/embedded-content.html#dom-media-playbackrate
   *
   * @param {number} [rate]
   *       New playback rate to set.
   *
   * @return {number}
   *         The current playback rate when getting or 1.0
   */
  playbackRate(rate) {
    if (rate !== undefined) {
      // NOTE: this.cache_.lastPlaybackRate is set from the tech handler
      // that is registered above
      this.techCall_('setPlaybackRate', rate);
      return;
    }

    if (this.tech_ && this.tech_.featuresPlaybackRate) {
      return this.cache_.lastPlaybackRate || this.techGet_('playbackRate');
    }
    return 1.0;
  }

  /**
   * Gets or sets the current default playback rate. A default playback rate of
   * 1.0 represents normal speed and 0.5 would indicate half-speed playback, for instance.
   * defaultPlaybackRate will only represent what the initial playbackRate of a video was, not
   * not the current playbackRate.
   *
   * @see https://html.spec.whatwg.org/multipage/embedded-content.html#dom-media-defaultplaybackrate
   *
   * @param {number} [rate]
   *       New default playback rate to set.
   *
   * @return {number|Player}
   *         - The default playback rate when getting or 1.0
   *         - the player when setting
   */
  defaultPlaybackRate(rate) {
    if (rate !== undefined) {
      return this.techCall_('setDefaultPlaybackRate', rate);
    }

    if (this.tech_ && this.tech_.featuresPlaybackRate) {
      return this.techGet_('defaultPlaybackRate');
    }
    return 1.0;
  }

  /**
   * Gets or sets the audio flag
   *
   * @param {boolean} bool
   *        - true signals that this is an audio player
   *        - false signals that this is not an audio player
   *
   * @return {boolean}
   *         The current value of isAudio when getting
   */
  isAudio(bool) {
    if (bool !== undefined) {
      this.isAudio_ = !!bool;
      return;
    }

    return !!this.isAudio_;
  }

  /**
   * A helper method for adding a {@link TextTrack} to our
   * {@link TextTrackList}.
   *
   * In addition to the W3C settings we allow adding additional info through options.
   *
   * @see http://www.w3.org/html/wg/drafts/html/master/embedded-content-0.html#dom-media-addtexttrack
   *
   * @param {string} [kind]
   *        the kind of TextTrack you are adding
   *
   * @param {string} [label]
   *        the label to give the TextTrack label
   *
   * @param {string} [language]
   *        the language to set on the TextTrack
   *
   * @return {TextTrack|undefined}
   *         the TextTrack that was added or undefined
   *         if there is no tech
   */
  addTextTrack(kind, label, language) {
    if (this.tech_) {
      return this.tech_.addTextTrack(kind, label, language);
    }
  }

  /**
   * Create a remote {@link TextTrack} and an {@link HTMLTrackElement}. It will
   * automatically removed from the video element whenever the source changes, unless
   * manualCleanup is set to false.
   *
   * @param {Object} options
   *        Options to pass to {@link HTMLTrackElement} during creation. See
   *        {@link HTMLTrackElement} for object properties that you should use.
   *
   * @param {boolean} [manualCleanup=true] if set to false, the TextTrack will be
   *
   * @return {HtmlTrackElement}
   *         the HTMLTrackElement that was created and added
   *         to the HtmlTrackElementList and the remote
   *         TextTrackList
   *
   * @deprecated The default value of the "manualCleanup" parameter will default
   *             to "false" in upcoming versions of Video.js
   */
  addRemoteTextTrack(options, manualCleanup) {
    if (this.tech_) {
      return this.tech_.addRemoteTextTrack(options, manualCleanup);
    }
  }

  /**
   * Remove a remote {@link TextTrack} from the respective
   * {@link TextTrackList} and {@link HtmlTrackElementList}.
   *
   * @param {Object} track
   *        Remote {@link TextTrack} to remove
   *
   * @return {undefined}
   *         does not return anything
   */
  removeRemoteTextTrack(obj = {}) {
    let {track} = obj;

    if (!track) {
      track = obj;
    }

    // destructure the input into an object with a track argument, defaulting to arguments[0]
    // default the whole argument to an empty object if nothing was passed in

    if (this.tech_) {
      return this.tech_.removeRemoteTextTrack(track);
    }
  }

  /**
   * Gets available media playback quality metrics as specified by the W3C's Media
   * Playback Quality API.
   *
   * @see [Spec]{@link https://wicg.github.io/media-playback-quality}
   *
   * @return {Object|undefined}
   *         An object with supported media playback quality metrics or undefined if there
   *         is no tech or the tech does not support it.
   */
  getVideoPlaybackQuality() {
    return this.techGet_('getVideoPlaybackQuality');
  }

  /**
   * Get video width
   *
   * @return {number}
   *         current video width
   */
  videoWidth() {
    return this.tech_ && this.tech_.videoWidth && this.tech_.videoWidth() || 0;
  }

  /**
   * Get video height
   *
   * @return {number}
   *         current video height
   */
  videoHeight() {
    return this.tech_ && this.tech_.videoHeight && this.tech_.videoHeight() || 0;
  }

  /**
   * The player's language code
   * NOTE: The language should be set in the player options if you want the
   * the controls to be built with a specific language. Changing the language
   * later will not update controls text.
   *
   * @param {string} [code]
   *        the language code to set the player to
   *
   * @return {string}
   *         The current language code when getting
   */
  language(code) {
    if (code === undefined) {
      return this.language_;
    }

    this.language_ = String(code).toLowerCase();
  }

  /**
   * Get the player's language dictionary
   * Merge every time, because a newly added plugin might call videojs.addLanguage() at any time
   * Languages specified directly in the player options have precedence
   *
   * @return {Array}
   *         An array of of supported languages
   */
  languages() {
    return mergeOptions(Player.prototype.options_.languages, this.languages_);
  }

  /**
   * returns a JavaScript object reperesenting the current track
   * information. **DOES not return it as JSON**
   *
   * @return {Object}
   *         Object representing the current of track info
   */
  toJSON() {
    const options = mergeOptions(this.options_);
    const tracks = options.tracks;

    options.tracks = [];

    for (let i = 0; i < tracks.length; i++) {
      let track = tracks[i];

      // deep merge tracks and null out player so no circular references
      track = mergeOptions(track);
      track.player = undefined;
      options.tracks[i] = track;
    }

    return options;
  }

  /**
   * Creates a simple modal dialog (an instance of the {@link ModalDialog}
   * component) that immediately overlays the player with arbitrary
   * content and removes itself when closed.
   *
   * @param {string|Function|Element|Array|null} content
   *        Same as {@link ModalDialog#content}'s param of the same name.
   *        The most straight-forward usage is to provide a string or DOM
   *        element.
   *
   * @param {Object} [options]
   *        Extra options which will be passed on to the {@link ModalDialog}.
   *
   * @return {ModalDialog}
   *         the {@link ModalDialog} that was created
   */
  createModal(content, options) {
    options = options || {};
    options.content = content || '';

    const modal = new ModalDialog(this, options);

    this.addChild(modal);
    modal.on('dispose', () => {
      this.removeChild(modal);
    });

    modal.open();
    return modal;
  }

  /**
   * Change breakpoint classes when the player resizes.
   *
   * @private
   */
  updateCurrentBreakpoint_() {
    if (!this.responsive()) {
      return;
    }

    const currentBreakpoint = this.currentBreakpoint();
    const currentWidth = this.currentWidth();

    for (let i = 0; i < BREAKPOINT_ORDER.length; i++) {
      const candidateBreakpoint = BREAKPOINT_ORDER[i];
      const maxWidth = this.breakpoints_[candidateBreakpoint];

      if (currentWidth <= maxWidth) {

        // The current breakpoint did not change, nothing to do.
        if (currentBreakpoint === candidateBreakpoint) {
          return;
        }

        // Only remove a class if there is a current breakpoint.
        if (currentBreakpoint) {
          this.removeClass(BREAKPOINT_CLASSES[currentBreakpoint]);
        }

        this.addClass(BREAKPOINT_CLASSES[candidateBreakpoint]);
        this.breakpoint_ = candidateBreakpoint;
        break;
      }
    }
  }

  /**
   * Removes the current breakpoint.
   *
   * @private
   */
  removeCurrentBreakpoint_() {
    const className = this.currentBreakpointClass();

    this.breakpoint_ = '';

    if (className) {
      this.removeClass(className);
    }
  }

  /**
   * Get or set breakpoints on the player.
   *
   * Calling this method with an object or `true` will remove any previous
   * custom breakpoints and start from the defaults again.
   *
   * @param  {Object|boolean} [breakpoints]
   *         If an object is given, it can be used to provide custom
   *         breakpoints. If `true` is given, will set default breakpoints.
   *         If this argument is not given, will simply return the current
   *         breakpoints.
   *
   * @param  {number} [breakpoints.tiny]
   *         The maximum width for the "vjs-layout-tiny" class.
   *
   * @param  {number} [breakpoints.xsmall]
   *         The maximum width for the "vjs-layout-x-small" class.
   *
   * @param  {number} [breakpoints.small]
   *         The maximum width for the "vjs-layout-small" class.
   *
   * @param  {number} [breakpoints.medium]
   *         The maximum width for the "vjs-layout-medium" class.
   *
   * @param  {number} [breakpoints.large]
   *         The maximum width for the "vjs-layout-large" class.
   *
   * @param  {number} [breakpoints.xlarge]
   *         The maximum width for the "vjs-layout-x-large" class.
   *
   * @param  {number} [breakpoints.huge]
   *         The maximum width for the "vjs-layout-huge" class.
   *
   * @return {Object}
   *         An object mapping breakpoint names to maximum width values.
   */
  breakpoints(breakpoints) {

    // Used as a getter.
    if (breakpoints === undefined) {
      return assign(this.breakpoints_);
    }

    this.breakpoint_ = '';
    this.breakpoints_ = assign({}, DEFAULT_BREAKPOINTS, breakpoints);

    // When breakpoint definitions change, we need to update the currently
    // selected breakpoint.
    this.updateCurrentBreakpoint_();

    // Clone the breakpoints before returning.
    return assign(this.breakpoints_);
  }

  /**
   * Get or set a flag indicating whether or not this player should adjust
   * its UI based on its dimensions.
   *
   * @param  {boolean} value
   *         Should be `true` if the player should adjust its UI based on its
   *         dimensions; otherwise, should be `false`.
   *
   * @return {boolean}
   *         Will be `true` if this player should adjust its UI based on its
   *         dimensions; otherwise, will be `false`.
   */
  responsive(value) {

    // Used as a getter.
    if (value === undefined) {
      return this.responsive_;
    }

    value = Boolean(value);
    const current = this.responsive_;

    // Nothing changed.
    if (value === current) {
      return;
    }

    // The value actually changed, set it.
    this.responsive_ = value;

    // Start listening for breakpoints and set the initial breakpoint if the
    // player is now responsive.
    if (value) {
      this.on('playerresize', this.updateCurrentBreakpoint_);
      this.updateCurrentBreakpoint_();

    // Stop listening for breakpoints if the player is no longer responsive.
    } else {
      this.off('playerresize', this.updateCurrentBreakpoint_);
      this.removeCurrentBreakpoint_();
    }

    return value;
  }

  /**
   * Get current breakpoint name, if any.
   *
   * @return {string}
   *         If there is currently a breakpoint set, returns a the key from the
   *         breakpoints object matching it. Otherwise, returns an empty string.
   */
  currentBreakpoint() {
    return this.breakpoint_;
  }

  /**
   * Get the current breakpoint class name.
   *
   * @return {string}
   *         The matching class name (e.g. `"vjs-layout-tiny"` or
   *         `"vjs-layout-large"`) for the current breakpoint. Empty string if
   *         there is no current breakpoint.
   */
  currentBreakpointClass() {
    return BREAKPOINT_CLASSES[this.breakpoint_] || '';
  }

  /**
   * An object that describes a single piece of media.
   *
   * Properties that are not part of this type description will be retained; so,
   * this can be viewed as a generic metadata storage mechanism as well.
   *
   * @see      {@link https://wicg.github.io/mediasession/#the-mediametadata-interface}
   * @typedef  {Object} Player~MediaObject
   *
   * @property {string} [album]
   *           Unused, except if this object is passed to the `MediaSession`
   *           API.
   *
   * @property {string} [artist]
   *           Unused, except if this object is passed to the `MediaSession`
   *           API.
   *
   * @property {Object[]} [artwork]
   *           Unused, except if this object is passed to the `MediaSession`
   *           API. If not specified, will be populated via the `poster`, if
   *           available.
   *
   * @property {string} [poster]
   *           URL to an image that will display before playback.
   *
   * @property {Tech~SourceObject|Tech~SourceObject[]|string} [src]
   *           A single source object, an array of source objects, or a string
   *           referencing a URL to a media source. It is _highly recommended_
   *           that an object or array of objects is used here, so that source
   *           selection algorithms can take the `type` into account.
   *
   * @property {string} [title]
   *           Unused, except if this object is passed to the `MediaSession`
   *           API.
   *
   * @property {Object[]} [textTracks]
   *           An array of objects to be used to create text tracks, following
   *           the {@link https://www.w3.org/TR/html50/embedded-content-0.html#the-track-element|native track element format}.
   *           For ease of removal, these will be created as "remote" text
   *           tracks and set to automatically clean up on source changes.
   *
   *           These objects may have properties like `src`, `kind`, `label`,
   *           and `language`, see {@link Tech#createRemoteTextTrack}.
   */

  /**
   * Populate the player using a {@link Player~MediaObject|MediaObject}.
   *
   * @param  {Player~MediaObject} media
   *         A media object.
   *
   * @param  {Function} ready
   *         A callback to be called when the player is ready.
   */
  loadMedia(media, ready) {
    if (!media || typeof media !== 'object') {
      return;
    }

    this.reset();

    // Clone the media object so it cannot be mutated from outside.
    this.cache_.media = mergeOptions(media);

    const {artwork, poster, src, textTracks} = this.cache_.media;

    // If `artwork` is not given, create it using `poster`.
    if (!artwork && poster) {
      this.cache_.media.artwork = [{
        src: poster,
        type: getMimetype(poster)
      }];
    }

    if (src) {
      this.src(src);
    }

    if (poster) {
      this.poster(poster);
    }

    if (Array.isArray(textTracks)) {
      textTracks.forEach(tt => this.addRemoteTextTrack(tt, false));
    }

    this.ready(ready);
  }

  /**
   * Get a clone of the current {@link Player~MediaObject} for this player.
   *
   * If the `loadMedia` method has not been used, will attempt to return a
   * {@link Player~MediaObject} based on the current state of the player.
   *
   * @return {Player~MediaObject}
   */
  getMedia() {
    if (!this.cache_.media) {
      const poster = this.poster();
      const src = this.currentSources();
      const textTracks = Array.prototype.map.call(this.remoteTextTracks(), (tt) => ({
        kind: tt.kind,
        label: tt.label,
        language: tt.language,
        src: tt.src
      }));

      const media = {src, textTracks};

      if (poster) {
        media.poster = poster;
        media.artwork = [{
          src: media.poster,
          type: getMimetype(media.poster)
        }];
      }

      return media;
    }

    return mergeOptions(this.cache_.media);
  }

  /**
   * Gets tag settings
   *
   * @param {Element} tag
   *        The player tag
   *
   * @return {Object}
   *         An object containing all of the settings
   *         for a player tag
   */
  static getTagSettings(tag) {
    const baseOptions = {
      sources: [],
      tracks: []
    };

    const tagOptions = Dom.getAttributes(tag);
    const dataSetup = tagOptions['data-setup'];

    if (Dom.hasClass(tag, 'vjs-fill')) {
      tagOptions.fill = true;
    }
    if (Dom.hasClass(tag, 'vjs-fluid')) {
      tagOptions.fluid = true;
    }

    // Check if data-setup attr exists.
    if (dataSetup !== null) {
      // Parse options JSON
      // If empty string, make it a parsable json object.
      const [err, data] = safeParseTuple(dataSetup || '{}');

      if (err) {
        log.error(err);
      }
      assign(tagOptions, data);
    }

    assign(baseOptions, tagOptions);

    // Get tag children settings
    if (tag.hasChildNodes()) {
      const children = tag.childNodes;

      for (let i = 0, j = children.length; i < j; i++) {
        const child = children[i];
        // Change case needed: http://ejohn.org/blog/nodename-case-sensitivity/
        const childName = child.nodeName.toLowerCase();

        if (childName === 'source') {
          baseOptions.sources.push(Dom.getAttributes(child));
        } else if (childName === 'track') {
          baseOptions.tracks.push(Dom.getAttributes(child));
        }
      }
    }

    return baseOptions;
  }

  /**
   * Determine whether or not flexbox is supported
   *
   * @return {boolean}
   *         - true if flexbox is supported
   *         - false if flexbox is not supported
   */
  flexNotSupported_() {
    const elem = document.createElement('i');

    // Note: We don't actually use flexBasis (or flexOrder), but it's one of the more
    // common flex features that we can rely on when checking for flex support.
    return !('flexBasis' in elem.style ||
            'webkitFlexBasis' in elem.style ||
            'mozFlexBasis' in elem.style ||
            'msFlexBasis' in elem.style ||
            // IE10-specific (2012 flex spec), available for completeness
            'msFlexOrder' in elem.style);
  }
}

/**
 * Get the {@link VideoTrackList}
 * @link https://html.spec.whatwg.org/multipage/embedded-content.html#videotracklist
 *
 * @return {VideoTrackList}
 *         the current video track list
 *
 * @method Player.prototype.videoTracks
 */

/**
 * Get the {@link AudioTrackList}
 * @link https://html.spec.whatwg.org/multipage/embedded-content.html#audiotracklist
 *
 * @return {AudioTrackList}
 *         the current audio track list
 *
 * @method Player.prototype.audioTracks
 */

/**
 * Get the {@link TextTrackList}
 *
 * @link http://www.w3.org/html/wg/drafts/html/master/embedded-content-0.html#dom-media-texttracks
 *
 * @return {TextTrackList}
 *         the current text track list
 *
 * @method Player.prototype.textTracks
 */

/**
 * Get the remote {@link TextTrackList}
 *
 * @return {TextTrackList}
 *         The current remote text track list
 *
 * @method Player.prototype.remoteTextTracks
 */

/**
 * Get the remote {@link HtmlTrackElementList} tracks.
 *
 * @return {HtmlTrackElementList}
 *         The current remote text track element list
 *
 * @method Player.prototype.remoteTextTrackEls
 */

TRACK_TYPES.names.forEach(function(name) {
  const props = TRACK_TYPES[name];

  Player.prototype[props.getterName] = function() {
    if (this.tech_) {
      return this.tech_[props.getterName]();
    }

    // if we have not yet loadTech_, we create {video,audio,text}Tracks_
    // these will be passed to the tech during loading
    this[props.privateName] = this[props.privateName] || new props.ListClass();
    return this[props.privateName];
  };
});

/**
 * Global enumeration of players.
 *
 * The keys are the player IDs and the values are either the {@link Player}
 * instance or `null` for disposed players.
 *
 * @type {Object}
 */
Player.players = {};

const navigator = window.navigator;

/*
 * Player instance options, surfaced using options
 * options = Player.prototype.options_
 * Make changes in options, not here.
 *
 * @type {Object}
 * @private
 */
Player.prototype.options_ = {
  // Default order of fallback technology
  techOrder: Tech.defaultTechOrder_,

  html5: {},
  flash: {},

  // default inactivity timeout
  inactivityTimeout: 2000,

  // default playback rates
  playbackRates: [],
  // Add playback rate selection by adding rates
  // 'playbackRates': [0.5, 1, 1.5, 2],
  liveui: false,

  // Included control sets
  children: [
    'mediaLoader',
    'posterImage',
    'textTrackDisplay',
    'loadingSpinner',
    'bigPlayButton',
    'liveTracker',
    'controlBar',
    'errorDisplay',
    'textTrackSettings',
    'resizeManager'
  ],

  language: navigator && (navigator.languages && navigator.languages[0] || navigator.userLanguage || navigator.language) || 'en',

  // locales and their language translations
  languages: {},

  // Default message to show when a video cannot be played.
  notSupportedMessage: 'No compatible source was found for this media.',

  breakpoints: {},
  responsive: false
};

[
  /**
   * Returns whether or not the player is in the "ended" state.
   *
   * @return {Boolean} True if the player is in the ended state, false if not.
   * @method Player#ended
   */
  'ended',
  /**
   * Returns whether or not the player is in the "seeking" state.
   *
   * @return {Boolean} True if the player is in the seeking state, false if not.
   * @method Player#seeking
   */
  'seeking',
  /**
   * Returns the TimeRanges of the media that are currently available
   * for seeking to.
   *
   * @return {TimeRanges} the seekable intervals of the media timeline
   * @method Player#seekable
   */
  'seekable',
  /**
   * Returns the current state of network activity for the element, from
   * the codes in the list below.
   * - NETWORK_EMPTY (numeric value 0)
   *   The element has not yet been initialised. All attributes are in
   *   their initial states.
   * - NETWORK_IDLE (numeric value 1)
   *   The element's resource selection algorithm is active and has
   *   selected a resource, but it is not actually using the network at
   *   this time.
   * - NETWORK_LOADING (numeric value 2)
   *   The user agent is actively trying to download data.
   * - NETWORK_NO_SOURCE (numeric value 3)
   *   The element's resource selection algorithm is active, but it has
   *   not yet found a resource to use.
   *
   * @see https://html.spec.whatwg.org/multipage/embedded-content.html#network-states
   * @return {number} the current network activity state
   * @method Player#networkState
   */
  'networkState',
  /**
   * Returns a value that expresses the current state of the element
   * with respect to rendering the current playback position, from the
   * codes in the list below.
   * - HAVE_NOTHING (numeric value 0)
   *   No information regarding the media resource is available.
   * - HAVE_METADATA (numeric value 1)
   *   Enough of the resource has been obtained that the duration of the
   *   resource is available.
   * - HAVE_CURRENT_DATA (numeric value 2)
   *   Data for the immediate current playback position is available.
   * - HAVE_FUTURE_DATA (numeric value 3)
   *   Data for the immediate current playback position is available, as
   *   well as enough data for the user agent to advance the current
   *   playback position in the direction of playback.
   * - HAVE_ENOUGH_DATA (numeric value 4)
   *   The user agent estimates that enough data is available for
   *   playback to proceed uninterrupted.
   *
   * @see https://html.spec.whatwg.org/multipage/embedded-content.html#dom-media-readystate
   * @return {number} the current playback rendering state
   * @method Player#readyState
   */
  'readyState'
].forEach(function(fn) {
  Player.prototype[fn] = function() {
    return this.techGet_(fn);
  };
});

TECH_EVENTS_RETRIGGER.forEach(function(event) {
  Player.prototype[`handleTech${toTitleCase(event)}_`] = function() {
    return this.trigger(event);
  };
});

/**
 * Fired when the player has initial duration and dimension information
 *
 * @event Player#loadedmetadata
 * @type {EventTarget~Event}
 */

/**
 * Fired when the player has downloaded data at the current playback position
 *
 * @event Player#loadeddata
 * @type {EventTarget~Event}
 */

/**
 * Fired when the current playback position has changed *
 * During playback this is fired every 15-250 milliseconds, depending on the
 * playback technology in use.
 *
 * @event Player#timeupdate
 * @type {EventTarget~Event}
 */

/**
 * Fired when the volume changes
 *
 * @event Player#volumechange
 * @type {EventTarget~Event}
 */

/**
 * Reports whether or not a player has a plugin available.
 *
 * This does not report whether or not the plugin has ever been initialized
 * on this player. For that, [usingPlugin]{@link Player#usingPlugin}.
 *
 * @method Player#hasPlugin
 * @param  {string}  name
 *         The name of a plugin.
 *
 * @return {boolean}
 *         Whether or not this player has the requested plugin available.
 */

/**
 * Reports whether or not a player is using a plugin by name.
 *
 * For basic plugins, this only reports whether the plugin has _ever_ been
 * initialized on this player.
 *
 * @method Player#usingPlugin
 * @param  {string} name
 *         The name of a plugin.
 *
 * @return {boolean}
 *         Whether or not this player is using the requested plugin.
 */

Component.registerComponent('Player', Player);
export default Player;<|MERGE_RESOLUTION|>--- conflicted
+++ resolved
@@ -2860,7 +2860,6 @@
   }
 
   /**
-<<<<<<< HEAD
    * Check if the player is in Picture-in-Picture mode or tell the player that it
    * is or is not in Picture-in-Picture mode.
    *
@@ -2944,8 +2943,6 @@
   }
 
   /**
-=======
->>>>>>> 882432e9
    * Called when this Player has focus and a key gets pressed down, or when
    * any Component of this player receives a key press that it doesn't handle.
    * This allows player-wide hotkeys (either as defined below, or optionally

--- conflicted
+++ resolved
@@ -1579,29 +1579,20 @@
       });
 
     // Only calls the tech's play if we already have a src loaded
-<<<<<<< HEAD
     } else if (this.src() || this.currentSrc()) {
-      this.techCall_('play');
+      return this.techGet_('play');
     } else {
-      this.tech_.one('loadstart', function() {
-        this.play();
+      this.ready(function() {
+        this.tech_.one('loadstart', function() {
+          const retval = this.play();
+
+          // silence errors (unhandled promise from play)
+          if (retval !== undefined && typeof retval.then === 'function') {
+            retval.then(null, (e) => {});
+          }
+        });
       });
-=======
-    if (this.src() || this.currentSrc()) {
-      return this.techGet_('play');
->>>>>>> 7bafcc2a
-    }
-
-    this.ready(function() {
-      this.tech_.one('loadstart', function() {
-        const retval = this.play();
-
-        // silence errors (unhandled promise from play)
-        if (retval !== undefined && typeof retval.then === 'function') {
-          retval.then(null, (e) => {});
-        }
-      });
-    });
+    }
   }
 
   /**
@@ -2239,16 +2230,9 @@
 
         return;
       }
-<<<<<<< HEAD
-
       this.cache_.src = src_.src;
       middleware.setTech(mws, this.tech_);
     });
-
-    return this;
-=======
-    }
->>>>>>> 7bafcc2a
   }
 
   src_(source) {

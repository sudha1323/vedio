/**
 * @file menu-button.js
 */
import Button from '../button.js';
import Component from '../component.js';
import Menu from './menu.js';
import * as Dom from '../utils/dom.js';
import toTitleCase from '../utils/to-title-case.js';
import { IS_IOS } from '../utils/browser.js';
import keycode from 'keycode';

/**
 * A `MenuButton` class for any popup {@link Menu}.
 *
 * @extends Component
 */
class MenuButton extends Component {

  /**
   * Creates an instance of this class.
   *
   * @param {Player} player
   *        The `Player` that this class should be attached to.
   *
   * @param {Object} [options={}]
   *        The key/value store of player options.
   */
  constructor(player, options = {}) {
    super(player, options);

    this.menuButton_ = new Button(player, options);

    this.menuButton_.controlText(this.controlText_);
    this.menuButton_.el_.setAttribute('aria-haspopup', 'true');

    // Add buildCSSClass values to the button, not the wrapper
    const buttonClass = Button.prototype.buildCSSClass();

    this.menuButton_.el_.className = this.buildCSSClass() + ' ' + buttonClass;
    this.menuButton_.removeClass('vjs-control');

    this.addChild(this.menuButton_);

    this.update();

    this.enabled_ = true;

    this.on(this.menuButton_, 'tap', this.handleClick);
    this.on(this.menuButton_, 'click', this.handleClick);
    this.on(this.menuButton_, 'keydown', this.handleKeyDown);
    this.on(this.menuButton_, 'mouseenter', () => {
      this.addClass('vjs-hover');
      this.menu.show();
      Events.on(document, 'keydown', Fn.bind(this, this.handleMenuKeyPress));
    });
<<<<<<< HEAD
    this.on('mouseleave', this.handleMouseLeave);
    this.on('keydown', this.handleSubmenuKeyPress);
=======

    this.on('keydown', this.handleSubmenuKeyDown);
>>>>>>> 7480293b
  }

  /**
   * Update the menu based on the current state of its items.
   */
  update() {
    const menu = this.createMenu();

    if (this.menu) {
      this.menu.dispose();
      this.removeChild(this.menu);
    }

    this.menu = menu;
    this.addChild(menu);

    /**
     * Track the state of the menu button
     *
     * @type {Boolean}
     * @private
     */
    this.buttonPressed_ = false;
    this.menuButton_.el_.setAttribute('aria-expanded', 'false');

    if (this.items && this.items.length <= this.hideThreshold_) {
      this.hide();
    } else {
      this.show();
    }
  }

  /**
   * Create the menu and add all items to it.
   *
   * @return {Menu}
   *         The constructed menu
   */
  createMenu() {
    const menu = new Menu(this.player_, { menuButton: this });

    /**
     * Hide the menu if the number of items is less than or equal to this threshold. This defaults
     * to 0 and whenever we add items which can be hidden to the menu we'll increment it. We list
     * it here because every time we run `createMenu` we need to reset the value.
     *
     * @protected
     * @type {Number}
     */
    this.hideThreshold_ = 0;

    // Add a title list item to the top
    if (this.options_.title) {
      const titleEl = Dom.createEl('li', {
        className: 'vjs-menu-title',
        innerHTML: toTitleCase(this.options_.title),
        tabIndex: -1
      });

      this.hideThreshold_ += 1;

      const titleComponent = new Component(this.player_, {el: titleEl});

      menu.addItem(titleComponent);
    }

    this.items = this.createItems();

    if (this.items) {
      // Add menu items to the menu
      for (let i = 0; i < this.items.length; i++) {
        menu.addItem(this.items[i]);
      }
    }

    return menu;
  }

  /**
   * Create the list of menu items. Specific to each subclass.
   *
   * @abstract
   */
  createItems() {}

  /**
   * Create the `MenuButtons`s DOM element.
   *
   * @return {Element}
   *         The element that gets created.
   */
  createEl() {
    return super.createEl('div', {
      className: this.buildWrapperCSSClass()
    }, {
    });
  }

  /**
   * Allow sub components to stack CSS class names for the wrapper element
   *
   * @return {string}
   *         The constructed wrapper DOM `className`
   */
  buildWrapperCSSClass() {
    let menuButtonClass = 'vjs-menu-button';

    // If the inline option is passed, we want to use different styles altogether.
    if (this.options_.inline === true) {
      menuButtonClass += '-inline';
    } else {
      menuButtonClass += '-popup';
    }

    // TODO: Fix the CSS so that this isn't necessary
    const buttonClass = Button.prototype.buildCSSClass();

    return `vjs-menu-button ${menuButtonClass} ${buttonClass} ${super.buildCSSClass()}`;
  }

  /**
   * Builds the default DOM `className`.
   *
   * @return {string}
   *         The DOM `className` for this object.
   */
  buildCSSClass() {
    let menuButtonClass = 'vjs-menu-button';

    // If the inline option is passed, we want to use different styles altogether.
    if (this.options_.inline === true) {
      menuButtonClass += '-inline';
    } else {
      menuButtonClass += '-popup';
    }

    return `vjs-menu-button ${menuButtonClass} ${super.buildCSSClass()}`;
  }

  /**
   * Get or set the localized control text that will be used for accessibility.
   *
   * > NOTE: This will come from the internal `menuButton_` element.
   *
   * @param {string} [text]
   *        Control text for element.
   *
   * @param {Element} [el=this.menuButton_.el()]
   *        Element to set the title on.
   *
   * @return {string}
   *         - The control text when getting
   */
  controlText(text, el = this.menuButton_.el()) {
    return this.menuButton_.controlText(text, el);
  }

  /**
   * Handle a click on a `MenuButton`.
   * See {@link ClickableComponent#handleClick} for instances where this is called.
   *
   * @param {EventTarget~Event} event
   *        The `keydown`, `tap`, or `click` event that caused this function to be
   *        called.
   *
   * @listens tap
   * @listens click
   */
  handleClick(event) {
    if (this.buttonPressed_) {
      this.unpressButton();
    } else {
      this.pressButton();
    }
  }

  /**
   * Handle `mouseleave` for `MenuButton`.
   *
   * @param {EventTarget~Event} event
   *        The `mouseleave` event that caused this function to be called.
   *
   * @listens mouseleave
   */
  handleMouseLeave(event) {
    this.removeClass('vjs-hover');
    Events.off(document, 'keydown', Fn.bind(this, this.handleMenuKeyPress));
  }

  /**
   * Set the focus to the actual button, not to this element
   */
  focus() {
    this.menuButton_.focus();
  }

  /**
   * Remove the focus from the actual button, not this element
   */
  blur() {
    this.menuButton_.blur();
  }

  /**
   * Handle tab, escape, down arrow, and up arrow keys for `MenuButton`. See
   * {@link ClickableComponent#handleKeyDown} for instances where this is called.
   *
   * @param {EventTarget~Event} event
   *        The `keydown` event that caused this function to be called.
   *
   * @listens keydown
   */
  handleKeyDown(event) {

    // Escape or Tab unpress the 'button'
    if (keycode.isEventKey(event, 'Esc') || keycode.isEventKey(event, 'Tab')) {
      if (this.buttonPressed_) {
        this.unpressButton();
      }

      // Don't preventDefault for Tab key - we still want to lose focus
      if (!keycode.isEventKey(event, 'Tab')) {
        event.preventDefault();
        // Set focus back to the menu button's button
        this.menuButton_.focus();
      }
    // Up Arrow or Down Arrow also 'press' the button to open the menu
    } else if (keycode.isEventKey(event, 'Up') || keycode.isEventKey(event, 'Down')) {
      if (!this.buttonPressed_) {
        event.preventDefault();
        this.pressButton();
      }
    }
  }

  /**
<<<<<<< HEAD
   * Handle a `keydown` event on a `MenuButton`. The listener for this is added in
   * the constructor.
   *
   * @param {EventTarget~Event} event
   *        Key press event
   *
   * @listens keydown
   */
  handleMenuKeyPress(event) {
    // Escape hides popup menu
    if (keycode.isEventKey(event, 'Esc') || keycode.isEventKey(event, 'Tab')) {
      this.removeClass('vjs-hover');
    }
=======
   * This method name now delegates to `handleSubmenuKeyDown`. This means
   * anyone calling `handleSubmenuKeyPress` will not see their method calls
   * stop working.
   *
   * @param {EventTarget~Event} event
   *        The event that caused this function to be called.
   */
  handleSubmenuKeyPress(event) {
    this.handleSubmenuKeyDown(event);
>>>>>>> 7480293b
  }

  /**
   * Handle a `keydown` event on a sub-menu. The listener for this is added in
   * the constructor.
   *
   * @param {EventTarget~Event} event
   *        Key press event
   *
   * @listens keydown
   */
  handleSubmenuKeyDown(event) {
    // Escape or Tab unpress the 'button'
    if (keycode.isEventKey(event, 'Esc') || keycode.isEventKey(event, 'Tab')) {
      if (this.buttonPressed_) {
        this.unpressButton();
      }
      // Don't preventDefault for Tab key - we still want to lose focus
      if (!keycode.isEventKey(event, 'Tab')) {
        event.preventDefault();
        // Set focus back to the menu button's button
        this.menuButton_.focus();
      }
    } else {
      // NOTE: This is a special case where we don't pass unhandled
      //  keydown events up to the Component handler, because it is
      //  just entending the keydown handling of the `MenuItem`
      //  in the `Menu` which already passes unused keys up.
    }
  }

  /**
   * Put the current `MenuButton` into a pressed state.
   */
  pressButton() {
    if (this.enabled_) {
      this.buttonPressed_ = true;
      this.menu.show();
      this.menu.lockShowing();
      this.menuButton_.el_.setAttribute('aria-expanded', 'true');

      // set the focus into the submenu, except on iOS where it is resulting in
      // undesired scrolling behavior when the player is in an iframe
      if (IS_IOS && Dom.isInFrame()) {
        // Return early so that the menu isn't focused
        return;
      }

      this.menu.focus();
    }
  }

  /**
   * Take the current `MenuButton` out of a pressed state.
   */
  unpressButton() {
    if (this.enabled_) {
      this.buttonPressed_ = false;
      this.menu.unlockShowing();
      this.menu.hide();
      this.menuButton_.el_.setAttribute('aria-expanded', 'false');
    }
  }

  /**
   * Disable the `MenuButton`. Don't allow it to be clicked.
   */
  disable() {
    this.unpressButton();

    this.enabled_ = false;
    this.addClass('vjs-disabled');

    this.menuButton_.disable();
  }

  /**
   * Enable the `MenuButton`. Allow it to be clicked.
   */
  enable() {
    this.enabled_ = true;
    this.removeClass('vjs-disabled');

    this.menuButton_.enable();
  }
}

Component.registerComponent('MenuButton', MenuButton);
export default MenuButton;<|MERGE_RESOLUTION|>--- conflicted
+++ resolved
@@ -5,8 +5,11 @@
 import Component from '../component.js';
 import Menu from './menu.js';
 import * as Dom from '../utils/dom.js';
+import * as Fn from '../utils/fn.js';
+import * as Events from '../utils/events.js';
 import toTitleCase from '../utils/to-title-case.js';
 import { IS_IOS } from '../utils/browser.js';
+import document from 'global/document';
 import keycode from 'keycode';
 
 /**
@@ -51,15 +54,10 @@
     this.on(this.menuButton_, 'mouseenter', () => {
       this.addClass('vjs-hover');
       this.menu.show();
-      Events.on(document, 'keydown', Fn.bind(this, this.handleMenuKeyPress));
+      Events.on(document, 'keyup', Fn.bind(this, this.handleMenuKeyUp));
     });
-<<<<<<< HEAD
     this.on('mouseleave', this.handleMouseLeave);
-    this.on('keydown', this.handleSubmenuKeyPress);
-=======
-
     this.on('keydown', this.handleSubmenuKeyDown);
->>>>>>> 7480293b
   }
 
   /**
@@ -246,7 +244,7 @@
    */
   handleMouseLeave(event) {
     this.removeClass('vjs-hover');
-    Events.off(document, 'keydown', Fn.bind(this, this.handleMenuKeyPress));
+    Events.off(document, 'keyup', Fn.bind(this, this.handleMenuKeyUp));
   }
 
   /**
@@ -296,21 +294,22 @@
   }
 
   /**
-<<<<<<< HEAD
-   * Handle a `keydown` event on a `MenuButton`. The listener for this is added in
+   * Handle a `keyup` event on a `MenuButton`. The listener for this is added in
    * the constructor.
    *
    * @param {EventTarget~Event} event
    *        Key press event
    *
-   * @listens keydown
-   */
-  handleMenuKeyPress(event) {
+   * @listens keyup
+   */
+  handleMenuKeyUp(event) {
     // Escape hides popup menu
     if (keycode.isEventKey(event, 'Esc') || keycode.isEventKey(event, 'Tab')) {
       this.removeClass('vjs-hover');
     }
-=======
+  }
+
+  /**
    * This method name now delegates to `handleSubmenuKeyDown`. This means
    * anyone calling `handleSubmenuKeyPress` will not see their method calls
    * stop working.
@@ -320,7 +319,6 @@
    */
   handleSubmenuKeyPress(event) {
     this.handleSubmenuKeyDown(event);
->>>>>>> 7480293b
   }
 
   /**

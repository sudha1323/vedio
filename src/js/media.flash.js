/**
 * @fileoverview VideoJS-SWF - Custom Flash Player with HTML5-ish API
 * https://github.com/zencoder/video-js-swf
 * Not using setupTriggers. Using global onEvent func to distribute events
 */

/**
 * HTML5 Media Controller - Wrapper for HTML5 Media API
 * @param {vjs.Player|Object} player
 * @param {Object=} options
 * @param {Function=} ready
 * @constructor
 */
vjs.Flash = vjs.MediaTechController.extend({
  /** @constructor */
  init: function(player, options, ready){
    vjs.MediaTechController.call(this, player, options, ready);

    var source = options['source'],

        // Which element to embed in
        parentEl = options['parentEl'],

        // Create a temporary element to be replaced by swf object
        placeHolder = this.el_ = vjs.createEl('div', { id: player.id() + '_temp_flash' }),

        // Generate ID for swf object
        objId = player.id()+'_flash_api',

        // Store player options in local var for optimization
        // TODO: switch to using player methods instead of options
        // e.g. player.autoplay();
        playerOptions = player.options_,

        // Merge default flashvars with ones passed in to init
        flashVars = vjs.obj.merge({

          // SWF Callback Functions
          'readyFunction': 'videojs.Flash.onReady',
          'eventProxyFunction': 'videojs.Flash.onEvent',
          'errorEventProxyFunction': 'videojs.Flash.onError',

          // Player Settings
          'autoplay': playerOptions.autoplay,
          'preload': playerOptions.preload,
          'loop': playerOptions.loop,
          'muted': playerOptions.muted

        }, options['flashVars']),

        // Merge default parames with ones passed in
        params = vjs.obj.merge({
          'wmode': 'opaque', // Opaque is needed to overlay controls, but can affect playback performance
          'bgcolor': '#000000' // Using bgcolor prevents a white flash when the object is loading
        }, options['params']),

        // Merge default attributes with ones passed in
        attributes = vjs.obj.merge({
          'id': objId,
          'name': objId, // Both ID and Name needed or swf to identifty itself
          'class': 'vjs-tech'
        }, options['attributes'])
    ;

    // If source was supplied pass as a flash var.
    if (source) {
      flashVars['src'] = encodeURIComponent(vjs.getAbsoluteURL(source.src));
    }

    // Add placeholder to player div
    vjs.insertFirst(placeHolder, parentEl);

    // Having issues with Flash reloading on certain page actions (hide/resize/fullscreen) in certain browsers
    // This allows resetting the playhead when we catch the reload
    if (options['startTime']) {
      this.ready(function(){
        this.load();
        this.play();
        this.currentTime(options['startTime']);
      });
    }

    // Flash iFrame Mode
    // In web browsers there are multiple instances where changing the parent element or visibility of a plugin causes the plugin to reload.
    // - Firefox just about always. https://bugzilla.mozilla.org/show_bug.cgi?id=90268 (might be fixed by version 13)
    // - Webkit when hiding the plugin
    // - Webkit and Firefox when using requestFullScreen on a parent element
    // Loading the flash plugin into a dynamically generated iFrame gets around most of these issues.
    // Issues that remain include hiding the element and requestFullScreen in Firefox specifically

    // There's on particularly annoying issue with this method which is that Firefox throws a security error on an offsite Flash object loaded into a dynamically created iFrame.
    // Even though the iframe was inserted into a page on the web, Firefox + Flash considers it a local app trying to access an internet file.
    // I tried mulitple ways of setting the iframe src attribute but couldn't find a src that worked well. Tried a real/fake source, in/out of domain.
    // Also tried a method from stackoverflow that caused a security error in all browsers. http://stackoverflow.com/questions/2486901/how-to-set-document-domain-for-a-dynamically-generated-iframe
    // In the end the solution I found to work was setting the iframe window.location.href right before doing a document.write of the Flash object.
    // The only downside of this it seems to trigger another http request to the original page (no matter what's put in the href). Not sure why that is.

    // NOTE (2012-01-29): Cannot get Firefox to load the remote hosted SWF into a dynamically created iFrame
    // Firefox 9 throws a security error, unleess you call location.href right before doc.write.
    //    Not sure why that even works, but it causes the browser to look like it's continuously trying to load the page.
    // Firefox 3.6 keeps calling the iframe onload function anytime I write to it, causing an endless loop.

    if (options['iFrameMode'] === true && !vjs.IS_FIREFOX) {

      // Create iFrame with vjs-tech class so it's 100% width/height
      var iFrm = vjs.createEl('iframe', {
        'id': objId + '_iframe',
        'name': objId + '_iframe',
        'className': 'vjs-tech',
        'scrolling': 'no',
        'marginWidth': 0,
        'marginHeight': 0,
        'frameBorder': 0
      });

      // Update ready function names in flash vars for iframe window
      flashVars['readyFunction'] = 'ready';
      flashVars['eventProxyFunction'] = 'events';
      flashVars['errorEventProxyFunction'] = 'errors';

      // Tried multiple methods to get this to work in all browsers

      // Tried embedding the flash object in the page first, and then adding a place holder to the iframe, then replacing the placeholder with the page object.
      // The goal here was to try to load the swf URL in the parent page first and hope that got around the firefox security error
      // var newObj = vjs.Flash.embed(options['swf'], placeHolder, flashVars, params, attributes);
      // (in onload)
      //  var temp = vjs.createEl('a', { id:'asdf', innerHTML: 'asdf' } );
      //  iDoc.body.appendChild(temp);

      // Tried embedding the flash object through javascript in the iframe source.
      // This works in webkit but still triggers the firefox security error
      // iFrm.src = 'javascript: document.write('"+vjs.Flash.getEmbedCode(options['swf'], flashVars, params, attributes)+"');";

      // Tried an actual local iframe just to make sure that works, but it kills the easiness of the CDN version if you require the user to host an iframe
      // We should add an option to host the iframe locally though, because it could help a lot of issues.
      // iFrm.src = "iframe.html";

      // Wait until iFrame has loaded to write into it.
      vjs.on(iFrm, 'load', vjs.bind(this, function(){

        var iDoc,
            iWin = iFrm.contentWindow;

        // The one working method I found was to use the iframe's document.write() to create the swf object
        // This got around the security issue in all browsers except firefox.
        // I did find a hack where if I call the iframe's window.location.href='', it would get around the security error
        // However, the main page would look like it was loading indefinitely (URL bar loading spinner would never stop)
        // Plus Firefox 3.6 didn't work no matter what I tried.
        // if (vjs.USER_AGENT.match('Firefox')) {
        //   iWin.location.href = '';
        // }

        // Get the iFrame's document depending on what the browser supports
        iDoc = iFrm.contentDocument ? iFrm.contentDocument : iFrm.contentWindow.document;

        // Tried ensuring both document domains were the same, but they already were, so that wasn't the issue.
        // Even tried adding /. that was mentioned in a browser security writeup
        // document.domain = document.domain+'/.';
        // iDoc.domain = document.domain+'/.';

        // Tried adding the object to the iframe doc's innerHTML. Security error in all browsers.
        // iDoc.body.innerHTML = swfObjectHTML;

        // Tried appending the object to the iframe doc's body. Security error in all browsers.
        // iDoc.body.appendChild(swfObject);

        // Using document.write actually got around the security error that browsers were throwing.
        // Again, it's a dynamically generated (same domain) iframe, loading an external Flash swf.
        // Not sure why that's a security issue, but apparently it is.
        iDoc.write(vjs.Flash.getEmbedCode(options['swf'], flashVars, params, attributes));

        // Setting variables on the window needs to come after the doc write because otherwise they can get reset in some browsers
        // So far no issues with swf ready event being called before it's set on the window.
        iWin['player'] = this.player_;

        // Create swf ready function for iFrame window
        iWin['ready'] = vjs.bind(this.player_, function(currSwf){
          var el = iDoc.getElementById(currSwf),
              player = this,
              tech = player.tech;

          // Update reference to playback technology element
          tech.el_ = el;

          // Now that the element is ready, make a click on the swf play the video
          vjs.on(el, 'click', tech.bind(tech.onClick));

          // Make sure swf is actually ready. Sometimes the API isn't actually yet.
          vjs.Flash.checkReady(tech);
        });

        // Create event listener for all swf events
        iWin['events'] = vjs.bind(this.player_, function(swfID, eventName){
          var player = this;
          if (player && player.techName === 'flash') {
            player.trigger(eventName);
          }
        });

        // Create error listener for all swf errors
        iWin['errors'] = vjs.bind(this.player_, function(swfID, eventName){
          vjs.log('Flash Error', eventName);
        });

      }));

      // Replace placeholder with iFrame (it will load now)
      placeHolder.parentNode.replaceChild(iFrm, placeHolder);

    // If not using iFrame mode, embed as normal object
    } else {
      vjs.Flash.embed(options['swf'], placeHolder, flashVars, params, attributes);
    }
  }
<<<<<<< HEAD
});
=======
};
goog.inherits(vjs.Flash, vjs.MediaTechController);
>>>>>>> 3a32f44f

vjs.Flash.prototype.dispose = function(){
  vjs.MediaTechController.prototype.dispose.call(this);
};

vjs.Flash.prototype.play = function(){
  this.el_.vjs_play();
};

vjs.Flash.prototype.pause = function(){
  this.el_.vjs_pause();
};

vjs.Flash.prototype.src = function(src){
  // Make sure source URL is abosolute.
  src = vjs.getAbsoluteURL(src);

  this.el_.vjs_src(src);

  // Currently the SWF doesn't autoplay if you load a source later.
  // e.g. Load player w/ no source, wait 2s, set src.
  if (this.player_.autoplay()) {
    var tech = this;
    setTimeout(function(){ tech.play(); }, 0);
  }
};

vjs.Flash.prototype.load = function(){
  this.el_.vjs_load();
};

vjs.Flash.prototype.poster = function(){
  this.el_.vjs_getProperty('poster');
};

vjs.Flash.prototype.buffered = function(){
  return vjs.createTimeRange(0, this.el_.vjs_getProperty('buffered'));
};

vjs.Flash.prototype.supportsFullScreen = function(){
  return false; // Flash does not allow fullscreen through javascript
};

vjs.Flash.prototype.enterFullScreen = function(){
  return false;
};


// Create setters and getters for attributes
var api = vjs.Flash.prototype,
    readWrite = 'preload,currentTime,defaultPlaybackRate,playbackRate,autoplay,loop,mediaGroup,controller,controls,volume,muted,defaultMuted'.split(','),
    readOnly = 'error,currentSrc,networkState,readyState,seeking,initialTime,duration,startOffsetTime,paused,played,seekable,ended,videoTracks,audioTracks,videoWidth,videoHeight,textTracks'.split(',');
    // Overridden: buffered

/**
 * @this {*}
 */
var createSetter = function(attr){
  var attrUpper = attr.charAt(0).toUpperCase() + attr.slice(1);
  api['set'+attrUpper] = function(val){ return this.el_.vjs_setProperty(attr, val); };
};

/**
 * @this {*}
 */
var createGetter = function(attr){
  api[attr] = function(){ return this.el_.vjs_getProperty(attr); };
};

(function(){
  var i;
  // Create getter and setters for all read/write attributes
  for (i = 0; i < readWrite.length; i++) {
    createGetter(readWrite[i]);
    createSetter(readWrite[i]);
  }

  // Create getters for read-only attributes
  for (i = 0; i < readOnly.length; i++) {
    createGetter(readOnly[i]);
  }
})();

/* Flash Support Testing -------------------------------------------------------- */

vjs.Flash.isSupported = function(){
  return vjs.Flash.version()[0] >= 10;
  // return swfobject.hasFlashPlayerVersion('10');
};

vjs.Flash.canPlaySource = function(srcObj){
  if (srcObj.type in vjs.Flash.formats) { return 'maybe'; }
};

vjs.Flash.formats = {
  'video/flv': 'FLV',
  'video/x-flv': 'FLV',
  'video/mp4': 'MP4',
  'video/m4v': 'MP4'
};

vjs.Flash['onReady'] = function(currSwf){
  var el = vjs.el(currSwf);

  // Get player from box
  // On firefox reloads, el might already have a player
  var player = el['player'] || el.parentNode['player'],
      tech = player.tech;

  // Reference player on tech element
  el['player'] = player;

  // Update reference to playback technology element
  tech.el_ = el;

  // Now that the element is ready, make a click on the swf play the video
  tech.on('click', tech.onClick);

  vjs.Flash.checkReady(tech);
};

// The SWF isn't alwasy ready when it says it is. Sometimes the API functions still need to be added to the object.
// If it's not ready, we set a timeout to check again shortly.
vjs.Flash.checkReady = function(tech){

  // Check if API property exists
  if (tech.el().vjs_getProperty) {

    // If so, tell tech it's ready
    tech.triggerReady();

  // Otherwise wait longer.
  } else {

    setTimeout(function(){
      vjs.Flash.checkReady(tech);
    }, 50);

  }
};

// Trigger events from the swf on the player
vjs.Flash['onEvent'] = function(swfID, eventName){
  var player = vjs.el(swfID)['player'];
  player.trigger(eventName);
};

// Log errors from the swf
vjs.Flash['onError'] = function(swfID, err){
  var player = vjs.el(swfID)['player'];
  player.trigger('error');
  vjs.log('Flash Error', err, swfID);
};

// Flash Version Check
vjs.Flash.version = function(){
  var version = '0,0,0';

  // IE
  try {
    version = new window.ActiveXObject('ShockwaveFlash.ShockwaveFlash').GetVariable('$version').replace(/\D+/g, ',').match(/^,?(.+),?$/)[1];

  // other browsers
  } catch(e) {
    try {
      if (navigator.mimeTypes['application/x-shockwave-flash'].enabledPlugin){
        version = (navigator.plugins['Shockwave Flash 2.0'] || navigator.plugins['Shockwave Flash']).description.replace(/\D+/g, ',').match(/^,?(.+),?$/)[1];
      }
    } catch(err) {}
  }
  return version.split(',');
};

// Flash embedding method. Only used in non-iframe mode
vjs.Flash.embed = function(swf, placeHolder, flashVars, params, attributes){
  var code = vjs.Flash.getEmbedCode(swf, flashVars, params, attributes),

      // Get element by embedding code and retrieving created element
      obj = vjs.createEl('div', { innerHTML: code }).childNodes[0],

      par = placeHolder.parentNode
  ;

  placeHolder.parentNode.replaceChild(obj, placeHolder);

  // IE6 seems to have an issue where it won't initialize the swf object after injecting it.
  // This is a dumb fix
  var newObj = par.childNodes[0];
  setTimeout(function(){
    newObj.style.display = 'block';
  }, 1000);

  return obj;

};

vjs.Flash.getEmbedCode = function(swf, flashVars, params, attributes){

  var objTag = '<object type="application/x-shockwave-flash"',
      flashVarsString = '',
      paramsString = '',
      attrsString = '';

  // Convert flash vars to string
  if (flashVars) {
    vjs.obj.each(flashVars, function(key, val){
      flashVarsString += (key + '=' + val + '&amp;');
    });
  }

  // Add swf, flashVars, and other default params
  params = vjs.obj.merge({
    'movie': swf,
    'flashvars': flashVarsString,
    'allowScriptAccess': 'always', // Required to talk to swf
    'allowNetworking': 'all' // All should be default, but having security issues.
  }, params);

  // Create param tags string
  vjs.obj.each(params, function(key, val){
    paramsString += '<param name="'+key+'" value="'+val+'" />';
  });

  attributes = vjs.obj.merge({
    // Add swf to attributes (need both for IE and Others to work)
    'data': swf,

    // Default to 100% width/height
    'width': '100%',
    'height': '100%'

  }, attributes);

  // Create Attributes string
  vjs.obj.each(attributes, function(key, val){
    attrsString += (key + '="' + val + '" ');
  });

  return objTag + attrsString + '>' + paramsString + '</object>';
};<|MERGE_RESOLUTION|>--- conflicted
+++ resolved
@@ -212,12 +212,7 @@
       vjs.Flash.embed(options['swf'], placeHolder, flashVars, params, attributes);
     }
   }
-<<<<<<< HEAD
 });
-=======
-};
-goog.inherits(vjs.Flash, vjs.MediaTechController);
->>>>>>> 3a32f44f
 
 vjs.Flash.prototype.dispose = function(){
   vjs.MediaTechController.prototype.dispose.call(this);

--- conflicted
+++ resolved
@@ -383,14 +383,6 @@
 // Trigger events from the swf on the player
 vjs.Flash['onEvent'] = function(swfID, eventName){
   var player = vjs.el(swfID)['player'];
-<<<<<<< HEAD
-=======
-  // ugly, but it smooths over progress and
-  // time control manual timer issues
-  if (eventName === 'ended') {
-    player.trigger('timeupdate');
-  }
->>>>>>> dcc0b91d
   player.trigger(eventName);
 };
 

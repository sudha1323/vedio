--- conflicted
+++ resolved
@@ -1522,13 +1522,8 @@
 // Wrap native properties with a getter
 // The list is as followed
 // paused, currentTime, buffered, volume, poster, preload, error, seeking
-<<<<<<< HEAD
 // seekable, ended, playbackRate, defaultPlaybackRate, disablePictureInPicture
-// played, networkState, readyState, videoWidth, videoHeight
-=======
-// seekable, ended, playbackRate, defaultPlaybackRate, played, networkState
-// readyState, videoWidth, videoHeight, crossOrigin
->>>>>>> 04e64622
+// played, networkState, readyState, videoWidth, videoHeight, crossOrigin
 [
   /**
    * Get the value of `paused` from the media element. `paused` indicates whether the media element
@@ -1810,12 +1805,8 @@
 // Wrap native properties with a setter in this format:
 // set + toTitleCase(name)
 // The list is as follows:
-<<<<<<< HEAD
 // setVolume, setSrc, setPoster, setPreload, setPlaybackRate, setDefaultPlaybackRate,
-// setDisablePictureInPicture
-=======
-// setVolume, setSrc, setPoster, setPreload, setPlaybackRate, setDefaultPlaybackRate, setCrossOrigin
->>>>>>> 04e64622
+// setDisablePictureInPicture, setCrossOrigin
 [
   /**
    * Set the value of `volume` on the media element. `volume` indicates the current
@@ -1908,7 +1899,6 @@
   'defaultPlaybackRate',
 
   /**
-<<<<<<< HEAD
    * Prevents the browser from suggesting a Picture-in-Picture context menu
    * or to request Picture-in-Picture automatically in some cases.
    *
@@ -1918,8 +1908,9 @@
    *
    * @see [Spec]{@link https://w3c.github.io/picture-in-picture/#disable-pip}
    */
-  'disablePictureInPicture'
-=======
+  'disablePictureInPicture',
+
+  /**
    * Set the value of `crossOrigin` from the media element. `crossOrigin` indicates
    * to the browser that should sent the cookies along with the requests for the
    * different assets/playlists
@@ -1932,7 +1923,6 @@
    * @see [Spec]{@link https://html.spec.whatwg.org/#attr-media-crossorigin}
    */
   'crossOrigin'
->>>>>>> 04e64622
 ].forEach(function(prop) {
   Html5.prototype['set' + toTitleCase(prop)] = function(v) {
     this.el_[prop] = v;

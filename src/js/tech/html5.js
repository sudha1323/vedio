/**
 * @file html5.js
 */
import Tech from './tech.js';
import * as Dom from '../utils/dom.js';
import * as Url from '../utils/url.js';
import log from '../utils/log.js';
import tsml from 'tsml';
import * as browser from '../utils/browser.js';
import document from 'global/document';
import window from 'global/window';
import {assign} from '../utils/obj';
import mergeOptions from '../utils/merge-options.js';
import toTitleCase from '../utils/to-title-case.js';
import {NORMAL as TRACK_TYPES} from '../tracks/track-types';

/**
 * HTML5 Media Controller - Wrapper for HTML5 Media API
 *
 * @mixes Tech~SouceHandlerAdditions
 * @extends Tech
 */
class Html5 extends Tech {

 /**
  * Create an instance of this Tech.
  *
  * @param {Object} [options]
  *        The key/value store of player options.
  *
  * @param {Component~ReadyCallback} ready
  *        Callback function to call when the `HTML5` Tech is ready.
  */
  constructor(options, ready) {
    super(options, ready);

    const source = options.source;
    let crossoriginTracks = false;

    // Set the source if one is provided
    // 1) Check if the source is new (if not, we want to keep the original so playback isn't interrupted)
    // 2) Check to see if the network state of the tag was failed at init, and if so, reset the source
    // anyway so the error gets fired.
    if (source && (this.el_.currentSrc !== source.src || (options.tag && options.tag.initNetworkState_ === 3))) {
      this.setSource(source);
    } else {
      this.handleLateInit_(this.el_);
    }

    if (this.el_.hasChildNodes()) {

      const nodes = this.el_.childNodes;
      let nodesLength = nodes.length;
      const removeNodes = [];

      while (nodesLength--) {
        const node = nodes[nodesLength];
        const nodeName = node.nodeName.toLowerCase();

        if (nodeName === 'track') {
          if (!this.featuresNativeTextTracks) {
            // Empty video tag tracks so the built-in player doesn't use them also.
            // This may not be fast enough to stop HTML5 browsers from reading the tags
            // so we'll need to turn off any default tracks if we're manually doing
            // captions and subtitles. videoElement.textTracks
            removeNodes.push(node);
          } else {
            // store HTMLTrackElement and TextTrack to remote list
            this.remoteTextTrackEls().addTrackElement_(node);
            this.remoteTextTracks().addTrack(node.track);
            this.textTracks().addTrack(node.track);
            if (!crossoriginTracks &&
                !this.el_.hasAttribute('crossorigin') &&
                Url.isCrossOrigin(node.src)) {
              crossoriginTracks = true;
            }
          }
        }
      }

      for (let i = 0; i < removeNodes.length; i++) {
        this.el_.removeChild(removeNodes[i]);
      }
    }

    this.proxyNativeTracks_();
    if (this.featuresNativeTextTracks && crossoriginTracks) {
      log.warn(tsml`Text Tracks are being loaded from another origin but the crossorigin attribute isn't used.
            This may prevent text tracks from loading.`);
    }

    // Determine if native controls should be used
    // Our goal should be to get the custom controls on mobile solid everywhere
    // so we can remove this all together. Right now this will block custom
    // controls on touch enabled laptops like the Chrome Pixel
    if ((browser.TOUCH_ENABLED || browser.IS_IPHONE ||
        browser.IS_NATIVE_ANDROID) && options.nativeControlsForTouch === true) {
      this.setControls(true);
    }

    // on iOS, we want to proxy `webkitbeginfullscreen` and `webkitendfullscreen`
    // into a `fullscreenchange` event
    this.proxyWebkitFullscreen_();

    this.triggerReady();
  }

  /**
   * Dispose of `HTML5` media element and remove all tracks.
   */
  dispose() {
    Html5.disposeMediaElement(this.el_);
    // tech will handle clearing of the emulated track list
    super.dispose();
  }

  /**
   * Proxy all native track list events to our track lists if the browser we are playing
   * in supports that type of track list.
   *
   * @private
   */
  proxyNativeTracks_() {
    TRACK_TYPES.names.forEach((name) => {
      const props = TRACK_TYPES[name];
      const elTracks = this.el()[props.getterName];
      const techTracks = this[props.getterName]();

      if (!this[`featuresNative${props.capitalName}Tracks`] ||
          !elTracks ||
          !elTracks.addEventListener) {
        return;
      }
      const listeners = {
        change(e) {
          techTracks.trigger({
            type: 'change',
            target: techTracks,
            currentTarget: techTracks,
            srcElement: techTracks
          });
        },
        addtrack(e) {
          techTracks.addTrack(e.track);
        },
        removetrack(e) {
          techTracks.removeTrack(e.track);
        }
      };
      const removeOldTracks = function() {
        const removeTracks = [];

        for (let i = 0; i < techTracks.length; i++) {
          let found = false;

          for (let j = 0; j < elTracks.length; j++) {
            if (elTracks[j] === techTracks[i]) {
              found = true;
              break;
            }
          }

          if (!found) {
            removeTracks.push(techTracks[i]);
          }
        }

        while (removeTracks.length) {
          techTracks.removeTrack(removeTracks.shift());
        }
      };

      Object.keys(listeners).forEach((eventName) => {
        const listener = listeners[eventName];

        elTracks.addEventListener(eventName, listener);
        this.on('dispose', (e) => elTracks.removeEventListener(eventName, listener));
      });

      // Remove (native) tracks that are not used anymore
      this.on('loadstart', removeOldTracks);
      this.on('dispose', (e) => this.off('loadstart', removeOldTracks));
    });

  }

  /**
   * Create the `Html5` Tech's DOM element.
   *
   * @return {Element}
   *         The element that gets created.
   */
  createEl() {
    let el = this.options_.tag;

    // Check if this browser supports moving the element into the box.
    // On the iPhone video will break if you move the element,
    // So we have to create a brand new element.
    // If we ingested the player div, we do not need to move the media element.
    if (!el ||
        !(this.options_.playerElIngest ||
          this.movingMediaElementInDOM)) {

      // If the original tag is still there, clone and remove it.
      if (el) {
        const clone = el.cloneNode(true);

        if (el.parentNode) {
          el.parentNode.insertBefore(clone, el);
        }
        Html5.disposeMediaElement(el);
        el = clone;

      } else {
        el = document.createElement('video');

        // determine if native controls should be used
        const tagAttributes = this.options_.tag && Dom.getAttributes(this.options_.tag);
        const attributes = mergeOptions({}, tagAttributes);

        if (!browser.TOUCH_ENABLED || this.options_.nativeControlsForTouch !== true) {
          delete attributes.controls;
        }

        Dom.setAttributes(el,
          assign(attributes, {
            id: this.options_.techId,
            class: 'vjs-tech'
          })
        );
      }

      el.playerId = this.options_.playerId;
    }

    // Update specific tag settings, in case they were overridden
    const settingsAttrs = ['autoplay', 'preload', 'loop', 'muted', 'playsinline'];

    for (let i = settingsAttrs.length - 1; i >= 0; i--) {
      const attr = settingsAttrs[i];
      const overwriteAttrs = {};

      if (typeof this.options_[attr] !== 'undefined') {
        overwriteAttrs[attr] = this.options_[attr];
      }
      Dom.setAttributes(el, overwriteAttrs);
    }

    return el;
  }

  /**
   * This will be triggered if the loadstart event has already fired, before videojs was
   * ready. Two known examples of when this can happen are:
   * 1. If we're loading the playback object after it has started loading
   * 2. The media is already playing the (often with autoplay on) then
   *
   * This function will fire another loadstart so that videojs can catchup.
   *
   * @fires Tech#loadstart
   *
   * @return {undefined}
   *         returns nothing.
   */
  handleLateInit_(el) {
    if (el.networkState === 0 || el.networkState === 3) {
      // The video element hasn't started loading the source yet
      // or didn't find a source
      return;
    }

    if (el.readyState === 0) {
      // NetworkState is set synchronously BUT loadstart is fired at the
      // end of the current stack, usually before setInterval(fn, 0).
      // So at this point we know loadstart may have already fired or is
      // about to fire, and either way the player hasn't seen it yet.
      // We don't want to fire loadstart prematurely here and cause a
      // double loadstart so we'll wait and see if it happens between now
      // and the next loop, and fire it if not.
      // HOWEVER, we also want to make sure it fires before loadedmetadata
      // which could also happen between now and the next loop, so we'll
      // watch for that also.
      let loadstartFired = false;
      const setLoadstartFired = function() {
        loadstartFired = true;
      };

      this.on('loadstart', setLoadstartFired);

      const triggerLoadstart = function() {
        // We did miss the original loadstart. Make sure the player
        // sees loadstart before loadedmetadata
        if (!loadstartFired) {
          this.trigger('loadstart');
        }
      };

      this.on('loadedmetadata', triggerLoadstart);

      this.ready(function() {
        this.off('loadstart', setLoadstartFired);
        this.off('loadedmetadata', triggerLoadstart);

        if (!loadstartFired) {
          // We did miss the original native loadstart. Fire it now.
          this.trigger('loadstart');
        }
      });

      return;
    }

    // From here on we know that loadstart already fired and we missed it.
    // The other readyState events aren't as much of a problem if we double
    // them, so not going to go to as much trouble as loadstart to prevent
    // that unless we find reason to.
    const eventsToTrigger = ['loadstart'];

    // loadedmetadata: newly equal to HAVE_METADATA (1) or greater
    eventsToTrigger.push('loadedmetadata');

    // loadeddata: newly increased to HAVE_CURRENT_DATA (2) or greater
    if (el.readyState >= 2) {
      eventsToTrigger.push('loadeddata');
    }

    // canplay: newly increased to HAVE_FUTURE_DATA (3) or greater
    if (el.readyState >= 3) {
      eventsToTrigger.push('canplay');
    }

    // canplaythrough: newly equal to HAVE_ENOUGH_DATA (4)
    if (el.readyState >= 4) {
      eventsToTrigger.push('canplaythrough');
    }

    // We still need to give the player time to add event listeners
    this.ready(function() {
      eventsToTrigger.forEach(function(type) {
        this.trigger(type);
      }, this);
    });
  }

  /**
   * Set current time for the `HTML5` tech.
   *
   * @param {number} seconds
   *        Set the current time of the media to this.
   */
  setCurrentTime(seconds) {
    try {
      this.el_.currentTime = seconds;
    } catch (e) {
      log(e, 'Video is not ready. (Video.js)');
      // this.warning(VideoJS.warnings.videoNotReady);
    }
  }

  /**
   * Get the current duration of the HTML5 media element.
   *
   * @return {number}
   *         The duration of the media or 0 if there is no duration.
   */
  duration() {
    // Android Chrome will report duration as Infinity for VOD HLS until after
    // playback has started, which triggers the live display erroneously.
    // Return NaN if playback has not started and trigger a durationupdate once
    // the duration can be reliably known.
    if (this.el_.duration === Infinity &&
      browser.IS_ANDROID && browser.IS_CHROME) {
      if (this.el_.currentTime === 0) {
        // Wait for the first `timeupdate` with currentTime > 0 - there may be
        // several with 0
        const checkProgress = () => {
          if (this.el_.currentTime > 0) {
            // Trigger durationchange for genuinely live video
            if (this.el_.duration === Infinity) {
              this.trigger('durationchange');
            }
            this.off('timeupdate', checkProgress);
          }
        };

        this.on('timeupdate', checkProgress);
        return NaN;
      }
    }
    return this.el_.duration || NaN;
  }

  /**
   * Get the current width of the HTML5 media element.
   *
   * @return {number}
   *         The width of the HTML5 media element.
   */
  width() {
    return this.el_.offsetWidth;
  }

  /**
   * Get the current height of the HTML5 media element.
   *
   * @return {number}
   *         The heigth of the HTML5 media element.
   */
  height() {
    return this.el_.offsetHeight;
  }

  /**
   * Proxy iOS `webkitbeginfullscreen` and `webkitendfullscreen` into
   * `fullscreenchange` event.
   *
   * @private
   * @fires fullscreenchange
   * @listens webkitendfullscreen
   * @listens webkitbeginfullscreen
   * @listens webkitbeginfullscreen
   */
  proxyWebkitFullscreen_() {
    if (!('webkitDisplayingFullscreen' in this.el_)) {
      return;
    }

    const endFn = function() {
      this.trigger('fullscreenchange', { isFullscreen: false });
    };

    const beginFn = function() {
      this.one('webkitendfullscreen', endFn);

      this.trigger('fullscreenchange', { isFullscreen: true });
    };

    this.on('webkitbeginfullscreen', beginFn);
    this.on('dispose', () => {
      this.off('webkitbeginfullscreen', beginFn);
      this.off('webkitendfullscreen', endFn);
    });
  }

  /**
   * Check if fullscreen is supported on the current playback device.
   *
   * @return {boolean}
   *         - True if fullscreen is supported.
   *         - False if fullscreen is not supported.
   */
  supportsFullScreen() {
    if (typeof this.el_.webkitEnterFullScreen === 'function') {
      const userAgent = window.navigator && window.navigator.userAgent || '';

      // Seems to be broken in Chromium/Chrome && Safari in Leopard
      if ((/Android/).test(userAgent) || !(/Chrome|Mac OS X 10.5/).test(userAgent)) {
        return true;
      }
    }
    return false;
  }

  /**
   * Request that the `HTML5` Tech enter fullscreen.
   */
  enterFullScreen() {
    const video = this.el_;

    if (video.paused && video.networkState <= video.HAVE_METADATA) {
      // attempt to prime the video element for programmatic access
      // this isn't necessary on the desktop but shouldn't hurt
      this.el_.play();

      // playing and pausing synchronously during the transition to fullscreen
      // can get iOS ~6.1 devices into a play/pause loop
      this.setTimeout(function() {
        video.pause();
        video.webkitEnterFullScreen();
      }, 0);
    } else {
      video.webkitEnterFullScreen();
    }
  }

  /**
   * Request that the `HTML5` Tech exit fullscreen.
   */
  exitFullScreen() {
    this.el_.webkitExitFullScreen();
  }

  /**
   * A getter/setter for the `Html5` Tech's source object.
   * > Note: Please use {@link Html5#setSource}
   *
   * @param {Tech~SourceObject} [src]
   *        The source object you want to set on the `HTML5` techs element.
   *
   * @return {Tech~SourceObject|undefined}
   *         - The current source object when a source is not passed in.
   *         - undefined when setting
   *
   * @deprecated Since version 5.
   */
  src(src) {
    if (src === undefined) {
      return this.el_.src;
    }

    // Setting src through `src` instead of `setSrc` will be deprecated
    this.setSrc(src);
  }

  /**
   * Reset the tech by removing all sources and then calling
   * {@link Html5.resetMediaElement}.
   */
  reset() {
    Html5.resetMediaElement(this.el_);
  }

  /**
   * Get the current source on the `HTML5` Tech. Falls back to returning the source from
   * the HTML5 media element.
   *
   * @return {Tech~SourceObject}
   *         The current source object from the HTML5 tech. With a fallback to the
   *         elements source.
   */
  currentSrc() {
    if (this.currentSource_) {
      return this.currentSource_.src;
    }
    return this.el_.currentSrc;
  }

  /**
   * Set controls attribute for the HTML5 media Element.
   *
   * @param {string} val
   *        Value to set the controls attribute to
   */
  setControls(val) {
    this.el_.controls = !!val;
  }

  /**
   * Create and returns a remote {@link TextTrack} object.
   *
   * @param {string} kind
   *        `TextTrack` kind (subtitles, captions, descriptions, chapters, or metadata)
   *
   * @param {string} [label]
   *        Label to identify the text track
   *
   * @param {string} [language]
   *        Two letter language abbreviation
   *
   * @return {TextTrack}
   *         The TextTrack that gets created.
   */
  addTextTrack(kind, label, language) {
    if (!this.featuresNativeTextTracks) {
      return super.addTextTrack(kind, label, language);
    }

    return this.el_.addTextTrack(kind, label, language);
  }

  /**
   * Creates either native TextTrack or an emulated TextTrack depending
   * on the value of `featuresNativeTextTracks`
   *
   * @param {Object} options
   *        The object should contain the options to intialize the TextTrack with.
   *
   * @param {string} [options.kind]
   *        `TextTrack` kind (subtitles, captions, descriptions, chapters, or metadata).
   *
   * @param {string} [options.label].
   *        Label to identify the text track
   *
   * @param {string} [options.language]
   *        Two letter language abbreviation.
   *
   * @param {boolean} [options.default]
   *        Default this track to on.
   *
   * @param {string} [options.id]
   *        The internal id to assign this track.
   *
   * @param {string} [options.src]
   *        A source url for the track.
   *
   * @return {HTMLTrackElement}
   *         The track element that gets created.
   */
  createRemoteTextTrack(options) {
    if (!this.featuresNativeTextTracks) {
      return super.createRemoteTextTrack(options);
    }
    const htmlTrackElement = document.createElement('track');

    if (options.kind) {
      htmlTrackElement.kind = options.kind;
    }
    if (options.label) {
      htmlTrackElement.label = options.label;
    }
    if (options.language || options.srclang) {
      htmlTrackElement.srclang = options.language || options.srclang;
    }
    if (options.default) {
      htmlTrackElement.default = options.default;
    }
    if (options.id) {
      htmlTrackElement.id = options.id;
    }
    if (options.src) {
      htmlTrackElement.src = options.src;
    }

    return htmlTrackElement;
  }

  /**
   * Creates a remote text track object and returns an html track element.
   *
   * @param {Object} options The object should contain values for
   * kind, language, label, and src (location of the WebVTT file)
   * @param {Boolean} [manualCleanup=true] if set to false, the TextTrack will be
   * automatically removed from the video element whenever the source changes
   * @return {HTMLTrackElement} An Html Track Element.
   * This can be an emulated {@link HTMLTrackElement} or a native one.
   * @deprecated The default value of the "manualCleanup" parameter will default
   * to "false" in upcoming versions of Video.js
   */
  addRemoteTextTrack(options, manualCleanup) {
    const htmlTrackElement = super.addRemoteTextTrack(options, manualCleanup);

    if (this.featuresNativeTextTracks) {
      this.el().appendChild(htmlTrackElement);
    }

    return htmlTrackElement;
  }

  /**
   * Remove remote `TextTrack` from `TextTrackList` object
   *
   * @param {TextTrack} track
   *        `TextTrack` object to remove
   */
  removeRemoteTextTrack(track) {
    super.removeRemoteTextTrack(track);

    if (this.featuresNativeTextTracks) {
      const tracks = this.$$('track');

      let i = tracks.length;

      while (i--) {
        if (track === tracks[i] || track === tracks[i].track) {
          this.el().removeChild(tracks[i]);
        }
      }
    }
  }

  /**
<<<<<<< HEAD
   * Get the value of `playsinline` from the media element. `playsinline` indicates
   * to the browser that non-fullscreen playback is preferred when fullscreen
   * playback is the native default, such as in iOS Safari.
   *
   * @method Html5#playsinline
   * @return {boolean}
   *         - The value of `playsinline` from the media element.
   *         - True indicates that the media should play inline.
   *         - False indicates that the media should not play inline.
   *
   * @see [Spec]{@link https://html.spec.whatwg.org/#attr-video-playsinline}
   */
  playsinline() {
    return this.el_.hasAttribute('playsinline');
  }

  /**
   * Set the value of `playsinline` from the media element. `playsinline` indicates
   * to the browser that non-fullscreen playback is preferred when fullscreen
   * playback is the native default, such as in iOS Safari.
   *
   * @method Html5#setPlaysinline
   * @param {boolean} playsinline
   *         - True indicates that the media should play inline.
   *         - False indicates that the media should not play inline.
   *
   * @see [Spec]{@link https://html.spec.whatwg.org/#attr-video-playsinline}
   */
  setPlaysinline(value) {
    if (value) {
      this.el_.setAttribute('playsinline', 'playsinline');
    } else {
      this.el_.removeAttribute('playsinline');
    }
=======
   * Gets available media playback quality metrics as specified by the W3C's Media
   * Playback Quality API.
   *
   * @see [Spec]{@link https://wicg.github.io/media-playback-quality}
   *
   * @return {Object}
   *         An object with supported media playback quality metrics
   */
  getVideoPlaybackQuality() {
    if (typeof this.el().getVideoPlaybackQuality === 'function') {
      return this.el().getVideoPlaybackQuality();
    }

    const videoPlaybackQuality = {};

    if (typeof this.el().webkitDroppedFrameCount !== 'undefined' &&
        typeof this.el().webkitDecodedFrameCount !== 'undefined') {
      videoPlaybackQuality.droppedVideoFrames = this.el().webkitDroppedFrameCount;
      videoPlaybackQuality.totalVideoFrames = this.el().webkitDecodedFrameCount;
    }

    if (window.performance && typeof window.performance.now === 'function') {
      videoPlaybackQuality.creationTime = window.performance.now();
    } else if (window.performance &&
               window.performance.timing &&
               typeof window.performance.timing.navigationStart === 'number') {
      videoPlaybackQuality.creationTime =
        window.Date.now() - window.performance.timing.navigationStart;
    }

    return videoPlaybackQuality;
>>>>>>> 483e5a2c
  }
}

/* HTML5 Support Testing ---------------------------------------------------- */

if (Dom.isReal()) {

  /**
   * Element for testing browser HTML5 media capabilities
   *
   * @type {Element}
   * @constant
   * @private
   */
  Html5.TEST_VID = document.createElement('video');
  const track = document.createElement('track');

  track.kind = 'captions';
  track.srclang = 'en';
  track.label = 'English';
  Html5.TEST_VID.appendChild(track);
}

/**
 * Check if HTML5 media is supported by this browser/device.
 *
 * @return {boolean}
 *         - True if HTML5 media is supported.
 *         - False if HTML5 media is not supported.
 */
Html5.isSupported = function() {
  // IE9 with no Media Player is a LIAR! (#984)
  try {
    Html5.TEST_VID.volume = 0.5;
  } catch (e) {
    return false;
  }

  return !!(Html5.TEST_VID && Html5.TEST_VID.canPlayType);
};

/**
 * Check if the tech can support the given type
 *
 * @param {string} type
 *        The mimetype to check
 * @return {string} 'probably', 'maybe', or '' (empty string)
 */
Html5.canPlayType = function(type) {
  return Html5.TEST_VID.canPlayType(type);
};

/**
 * Check if the tech can support the given source
 * @param {Object} srcObj
 *        The source object
 * @param {Object} options
 *        The options passed to the tech
 * @return {string} 'probably', 'maybe', or '' (empty string)
 */
Html5.canPlaySource = function(srcObj, options) {
  return Html5.canPlayType(srcObj.type);
};

/**
 * Check if the volume can be changed in this browser/device.
 * Volume cannot be changed in a lot of mobile devices.
 * Specifically, it can't be changed from 1 on iOS.
 *
 * @return {boolean}
 *         - True if volume can be controlled
 *         - False otherwise
 */
Html5.canControlVolume = function() {
  // IE will error if Windows Media Player not installed #3315
  try {
    const volume = Html5.TEST_VID.volume;

    Html5.TEST_VID.volume = (volume / 2) + 0.1;
    return volume !== Html5.TEST_VID.volume;
  } catch (e) {
    return false;
  }
};

/**
 * Check if the playback rate can be changed in this browser/device.
 *
 * @return {boolean}
 *         - True if playback rate can be controlled
 *         - False otherwise
 */
Html5.canControlPlaybackRate = function() {
  // Playback rate API is implemented in Android Chrome, but doesn't do anything
  // https://github.com/videojs/video.js/issues/3180
  if (browser.IS_ANDROID && browser.IS_CHROME && browser.CHROME_VERSION < 58) {
    return false;
  }
  // IE will error if Windows Media Player not installed #3315
  try {
    const playbackRate = Html5.TEST_VID.playbackRate;

    Html5.TEST_VID.playbackRate = (playbackRate / 2) + 0.1;
    return playbackRate !== Html5.TEST_VID.playbackRate;
  } catch (e) {
    return false;
  }
};

/**
 * Check to see if native `TextTrack`s are supported by this browser/device.
 *
 * @return {boolean}
 *         - True if native `TextTrack`s are supported.
 *         - False otherwise
 */
Html5.supportsNativeTextTracks = function() {
  return browser.IS_ANY_SAFARI;
};

/**
 * Check to see if native `VideoTrack`s are supported by this browser/device
 *
 * @return {boolean}
 *        - True if native `VideoTrack`s are supported.
 *        - False otherwise
 */
Html5.supportsNativeVideoTracks = function() {
  return !!(Html5.TEST_VID && Html5.TEST_VID.videoTracks);
};

/**
 * Check to see if native `AudioTrack`s are supported by this browser/device
 *
 * @return {boolean}
 *        - True if native `AudioTrack`s are supported.
 *        - False otherwise
 */
Html5.supportsNativeAudioTracks = function() {
  return !!(Html5.TEST_VID && Html5.TEST_VID.audioTracks);
};

/**
 * An array of events available on the Html5 tech.
 *
 * @private
 * @type {Array}
 */
Html5.Events = [
  'loadstart',
  'suspend',
  'abort',
  'error',
  'emptied',
  'stalled',
  'loadedmetadata',
  'loadeddata',
  'canplay',
  'canplaythrough',
  'playing',
  'waiting',
  'seeking',
  'seeked',
  'ended',
  'durationchange',
  'timeupdate',
  'progress',
  'play',
  'pause',
  'ratechange',
  'resize',
  'volumechange'
];

/**
 * Boolean indicating whether the `Tech` supports volume control.
 *
 * @type {boolean}
 * @default {@link Html5.canControlVolume}
 */
Html5.prototype.featuresVolumeControl = Html5.canControlVolume();

/**
 * Boolean indicating whether the `Tech` supports changing the speed at which the media
 * plays. Examples:
 *   - Set player to play 2x (twice) as fast
 *   - Set player to play 0.5x (half) as fast
 *
 * @type {boolean}
 * @default {@link Html5.canControlPlaybackRate}
 */
Html5.prototype.featuresPlaybackRate = Html5.canControlPlaybackRate();

/**
 * Boolean indicating whether the `HTML5` tech currently supports the media element
 * moving in the DOM. iOS breaks if you move the media element, so this is set this to
 * false there. Everywhere else this should be true.
 *
 * @type {boolean}
 * @default
 */
Html5.prototype.movingMediaElementInDOM = !browser.IS_IOS;

// TODO: Previous comment: No longer appears to be used. Can probably be removed.
//       Is this true?
/**
 * Boolean indicating whether the `HTML5` tech currently supports automatic media resize
 * when going into fullscreen.
 *
 * @type {boolean}
 * @default
 */
Html5.prototype.featuresFullscreenResize = true;

/**
 * Boolean indicating whether the `HTML5` tech currently supports the progress event.
 * If this is false, manual `progress` events will be triggred instead.
 *
 * @type {boolean}
 * @default
 */
Html5.prototype.featuresProgressEvents = true;

/**
 * Boolean indicating whether the `HTML5` tech currently supports the timeupdate event.
 * If this is false, manual `timeupdate` events will be triggred instead.
 *
 * @default
 */
Html5.prototype.featuresTimeupdateEvents = true;

/**
 * Boolean indicating whether the `HTML5` tech currently supports native `TextTrack`s.
 *
 * @type {boolean}
 * @default {@link Html5.supportsNativeTextTracks}
 */
Html5.prototype.featuresNativeTextTracks = Html5.supportsNativeTextTracks();

/**
 * Boolean indicating whether the `HTML5` tech currently supports native `VideoTrack`s.
 *
 * @type {boolean}
 * @default {@link Html5.supportsNativeVideoTracks}
 */
Html5.prototype.featuresNativeVideoTracks = Html5.supportsNativeVideoTracks();

/**
 * Boolean indicating whether the `HTML5` tech currently supports native `AudioTrack`s.
 *
 * @type {boolean}
 * @default {@link Html5.supportsNativeAudioTracks}
 */
Html5.prototype.featuresNativeAudioTracks = Html5.supportsNativeAudioTracks();

// HTML5 Feature detection and Device Fixes --------------------------------- //
const canPlayType = Html5.TEST_VID && Html5.TEST_VID.constructor.prototype.canPlayType;
const mpegurlRE = /^application\/(?:x-|vnd\.apple\.)mpegurl/i;
const mp4RE = /^video\/mp4/i;

Html5.patchCanPlayType = function() {

  // Android 4.0 and above can play HLS to some extent but it reports being unable to do so
  if (browser.ANDROID_VERSION >= 4.0 && !browser.IS_FIREFOX) {
    Html5.TEST_VID.constructor.prototype.canPlayType = function(type) {
      if (type && mpegurlRE.test(type)) {
        return 'maybe';
      }
      return canPlayType.call(this, type);
    };

  // Override Android 2.2 and less canPlayType method which is broken
  } else if (browser.IS_OLD_ANDROID) {
    Html5.TEST_VID.constructor.prototype.canPlayType = function(type) {
      if (type && mp4RE.test(type)) {
        return 'maybe';
      }
      return canPlayType.call(this, type);
    };
  }
};

Html5.unpatchCanPlayType = function() {
  const r = Html5.TEST_VID.constructor.prototype.canPlayType;

  Html5.TEST_VID.constructor.prototype.canPlayType = canPlayType;
  return r;
};

// by default, patch the media element
Html5.patchCanPlayType();

Html5.disposeMediaElement = function(el) {
  if (!el) {
    return;
  }

  if (el.parentNode) {
    el.parentNode.removeChild(el);
  }

  // remove any child track or source nodes to prevent their loading
  while (el.hasChildNodes()) {
    el.removeChild(el.firstChild);
  }

  // remove any src reference. not setting `src=''` because that causes a warning
  // in firefox
  el.removeAttribute('src');

  // force the media element to update its loading state by calling load()
  // however IE on Windows 7N has a bug that throws an error so need a try/catch (#793)
  if (typeof el.load === 'function') {
    // wrapping in an iife so it's not deoptimized (#1060#discussion_r10324473)
    (function() {
      try {
        el.load();
      } catch (e) {
        // not supported
      }
    }());
  }
};

Html5.resetMediaElement = function(el) {
  if (!el) {
    return;
  }

  const sources = el.querySelectorAll('source');
  let i = sources.length;

  while (i--) {
    el.removeChild(sources[i]);
  }

  // remove any src reference.
  // not setting `src=''` because that throws an error
  el.removeAttribute('src');

  if (typeof el.load === 'function') {
    // wrapping in an iife so it's not deoptimized (#1060#discussion_r10324473)
    (function() {
      try {
        el.load();
      } catch (e) {
        // satisfy linter
      }
    }());
  }
};

/* Native HTML5 element property wrapping ----------------------------------- */
// Wrap native properties with a getter
[
  /**
   * Get the value of `paused` from the media element. `paused` indicates whether the media element
   * is currently paused or not.
   *
   * @method Html5#paused
   * @return {boolean}
   *         The value of `paused` from the media element.
   *
   * @see [Spec]{@link https://www.w3.org/TR/html5/embedded-content-0.html#dom-media-paused}
   */
  'paused',

  /**
   * Get the value of `currentTime` from the media element. `currentTime` indicates
   * the current second that the media is at in playback.
   *
   * @method Html5#currentTime
   * @return {number}
   *         The value of `currentTime` from the media element.
   *
   * @see [Spec]{@link https://www.w3.org/TR/html5/embedded-content-0.html#dom-media-currenttime}
   */
  'currentTime',

  /**
   * Get the value of `buffered` from the media element. `buffered` is a `TimeRange`
   * object that represents the parts of the media that are already downloaded and
   * available for playback.
   *
   * @method Html5#buffered
   * @return {TimeRange}
   *         The value of `buffered` from the media element.
   *
   * @see [Spec]{@link https://www.w3.org/TR/html5/embedded-content-0.html#dom-media-buffered}
   */
  'buffered',

  /**
   * Get the value of `volume` from the media element. `volume` indicates
   * the current playback volume of audio for a media. `volume` will be a value from 0
   * (silent) to 1 (loudest and default).
   *
   * @method Html5#volume
   * @return {number}
   *         The value of `volume` from the media element. Value will be between 0-1.
   *
   * @see [Spec]{@link https://www.w3.org/TR/html5/embedded-content-0.html#dom-a-volume}
   */
  'volume',

  /**
   * Get the value of `muted` from the media element. `muted` indicates
   * that the volume for the media should be set to silent. This does not actually change
   * the `volume` attribute.
   *
   * @method Html5#muted
   * @return {boolean}
   *         - True if the value of `volume` should be ignored and the audio set to silent.
   *         - False if the value of `volume` should be used.
   *
   * @see [Spec]{@link https://www.w3.org/TR/html5/embedded-content-0.html#dom-media-muted}
   */
  'muted',

  /**
   * Get the value of `defaultMuted` from the media element. `defaultMuted` indicates
   * that the volume for the media should be set to silent when the video first starts.
   * This does not actually change the `volume` attribute. After playback has started `muted`
   * will indicate the current status of the volume and `defaultMuted` will not.
   *
   * @method Html5.prototype.defaultMuted
   * @return {boolean}
   *         - True if the value of `volume` should be ignored and the audio set to silent.
   *         - False if the value of `volume` should be used.
   *
   * @see [Spec]{@link https://www.w3.org/TR/html5/embedded-content-0.html#dom-media-defaultmuted}
   */
  'defaultMuted',

  /**
   * Get the value of `poster` from the media element. `poster` indicates
   * that the url of an image file that can/will be shown when no media data is available.
   *
   * @method Html5#poster
   * @return {string}
   *         The value of `poster` from the media element. Value will be a url to an
   *         image.
   *
   * @see [Spec]{@link https://www.w3.org/TR/html5/embedded-content-0.html#attr-video-poster}
   */
  'poster',

  /**
   * Get the value of `preload` from the media element. `preload` indicates
   * what should download before the media is interacted with. It can have the following
   * values:
   * - none: nothing should be downloaded
   * - metadata: poster and the first few frames of the media may be downloaded to get
   *   media dimensions and other metadata
   * - auto: allow the media and metadata for the media to be downloaded before
   *    interaction
   *
   * @method Html5#preload
   * @return {string}
   *         The value of `preload` from the media element. Will be 'none', 'metadata',
   *         or 'auto'.
   *
   * @see [Spec]{@link https://www.w3.org/TR/html5/embedded-content-0.html#attr-media-preload}
   */
  'preload',

  /**
   * Get the value of `autoplay` from the media element. `autoplay` indicates
   * that the media should start to play as soon as the page is ready.
   *
   * @method Html5#autoplay
   * @return {boolean}
   *         - The value of `autoplay` from the media element.
   *         - True indicates that the media should start as soon as the page loads.
   *         - False indicates that the media should not start as soon as the page loads.
   *
   * @see [Spec]{@link https://www.w3.org/TR/html5/embedded-content-0.html#attr-media-autoplay}
   */
  'autoplay',

  /**
   * Get the value of `controls` from the media element. `controls` indicates
   * whether the native media controls should be shown or hidden.
   *
   * @method Html5#controls
   * @return {boolean}
   *         - The value of `controls` from the media element.
   *         - True indicates that native controls should be showing.
   *         - False indicates that native controls should be hidden.
   *
   * @see [Spec]{@link https://www.w3.org/TR/html5/embedded-content-0.html#attr-media-controls}
   */
  'controls',

  /**
   * Get the value of `loop` from the media element. `loop` indicates
   * that the media should return to the start of the media and continue playing once
   * it reaches the end.
   *
   * @method Html5#loop
   * @return {boolean}
   *         - The value of `loop` from the media element.
   *         - True indicates that playback should seek back to start once
   *           the end of a media is reached.
   *         - False indicates that playback should not loop back to the start when the
   *           end of the media is reached.
   *
   * @see [Spec]{@link https://www.w3.org/TR/html5/embedded-content-0.html#attr-media-loop}
   */
  'loop',

  /**
   * Get the value of the `error` from the media element. `error` indicates any
   * MediaError that may have occured during playback. If error returns null there is no
   * current error.
   *
   * @method Html5#error
   * @return {MediaError|null}
   *         The value of `error` from the media element. Will be `MediaError` if there
   *         is a current error and null otherwise.
   *
   * @see [Spec]{@link https://www.w3.org/TR/html5/embedded-content-0.html#dom-media-error}
   */
  'error',

  /**
   * Get the value of `seeking` from the media element. `seeking` indicates whether the
   * media is currently seeking to a new position or not.
   *
   * @method Html5#seeking
   * @return {boolean}
   *         - The value of `seeking` from the media element.
   *         - True indicates that the media is currently seeking to a new position.
   *         - Flase indicates that the media is not seeking to a new position at this time.
   *
   * @see [Spec]{@link https://www.w3.org/TR/html5/embedded-content-0.html#dom-media-seeking}
   */
  'seeking',

  /**
   * Get the value of `seekable` from the media element. `seekable` returns a
   * `TimeRange` object indicating ranges of time that can currently be `seeked` to.
   *
   * @method Html5#seekable
   * @return {TimeRange}
   *         The value of `seekable` from the media element. A `TimeRange` object
   *         indicating the current ranges of time that can be seeked to.
   *
   * @see [Spec]{@link https://www.w3.org/TR/html5/embedded-content-0.html#dom-media-seekable}
   */
  'seekable',

  /**
   * Get the value of `ended` from the media element. `ended` indicates whether
   * the media has reached the end or not.
   *
   * @method Html5#ended
   * @return {boolean}
   *         - The value of `ended` from the media element.
   *         - True indicates that the media has ended.
   *         - False indicates that the media has not ended.
   *
   * @see [Spec]{@link https://www.w3.org/TR/html5/embedded-content-0.html#dom-media-ended}
   */
  'ended',

  /**
   * Get the value of `defaultMuted` from the media element. `defaultMuted` indicates
   * whether the media should start muted or not. Only changes the default state of the
   * media. `muted` and `defaultMuted` can have different values. {@link Html5#muted} indicates the
   * current state.
   *
   * @method Html5#defaultMuted
   * @return {boolean}
   *         - The value of `defaultMuted` from the media element.
   *         - True indicates that the media should start muted.
   *         - False indicates that the media should not start muted
   *
   * @see [Spec]{@link https://www.w3.org/TR/html5/embedded-content-0.html#dom-media-defaultmuted}
   */
  'defaultMuted',

  /**
   * Get the value of `playbackRate` from the media element. `playbackRate` indicates
   * the rate at which the media is currently playing back. Examples:
   *   - if playbackRate is set to 2, media will play twice as fast.
   *   - if playbackRate is set to 0.5, media will play half as fast.
   *
   * @method Html5#playbackRate
   * @return {number}
   *         The value of `playbackRate` from the media element. A number indicating
   *         the current playback speed of the media, where 1 is normal speed.
   *
   * @see [Spec]{@link https://www.w3.org/TR/html5/embedded-content-0.html#dom-media-playbackrate}
   */
  'playbackRate',

  /**
   * Get the value of `defaultPlaybackRate` from the media element. `defaultPlaybackRate` indicates
   * the rate at which the media is currently playing back. This value will not indicate the current
   * `playbackRate` after playback has started, use {@link Html5#playbackRate} for that.
   *
   * Examples:
   *   - if defaultPlaybackRate is set to 2, media will play twice as fast.
   *   - if defaultPlaybackRate is set to 0.5, media will play half as fast.
   *
   * @method Html5.prototype.defaultPlaybackRate
   * @return {number}
   *         The value of `defaultPlaybackRate` from the media element. A number indicating
   *         the current playback speed of the media, where 1 is normal speed.
   *
   * @see [Spec]{@link https://www.w3.org/TR/html5/embedded-content-0.html#dom-media-playbackrate}
   */
  'defaultPlaybackRate',

  /**
   * Get the value of `played` from the media element. `played` returns a `TimeRange`
   * object representing points in the media timeline that have been played.
   *
   * @method Html5#played
   * @return {TimeRange}
   *         The value of `played` from the media element. A `TimeRange` object indicating
   *         the ranges of time that have been played.
   *
   * @see [Spec]{@link https://www.w3.org/TR/html5/embedded-content-0.html#dom-media-played}
   */
  'played',

  /**
   * Get the value of `networkState` from the media element. `networkState` indicates
   * the current network state. It returns an enumeration from the following list:
   * - 0: NETWORK_EMPTY
   * - 1: NEWORK_IDLE
   * - 2: NETWORK_LOADING
   * - 3: NETWORK_NO_SOURCE
   *
   * @method Html5#networkState
   * @return {number}
   *         The value of `networkState` from the media element. This will be a number
   *         from the list in the description.
   *
   * @see [Spec] {@link https://www.w3.org/TR/html5/embedded-content-0.html#dom-media-networkstate}
   */
  'networkState',

  /**
   * Get the value of `readyState` from the media element. `readyState` indicates
   * the current state of the media element. It returns an enumeration from the
   * following list:
   * - 0: HAVE_NOTHING
   * - 1: HAVE_METADATA
   * - 2: HAVE_CURRENT_DATA
   * - 3: HAVE_FUTURE_DATA
   * - 4: HAVE_ENOUGH_DATA
   *
   * @method Html5#readyState
   * @return {number}
   *         The value of `readyState` from the media element. This will be a number
   *         from the list in the description.
   *
   * @see [Spec] {@link https://www.w3.org/TR/html5/embedded-content-0.html#ready-states}
   */
  'readyState',

  /**
   * Get the value of `videoWidth` from the video element. `videoWidth` indicates
   * the current width of the video in css pixels.
   *
   * @method Html5#videoWidth
   * @return {number}
   *         The value of `videoWidth` from the video element. This will be a number
   *         in css pixels.
   *
   * @see [Spec] {@link https://www.w3.org/TR/html5/embedded-content-0.html#dom-video-videowidth}
   */
  'videoWidth',

  /**
   * Get the value of `videoHeight` from the video element. `videoHeigth` indicates
   * the current height of the video in css pixels.
   *
   * @method Html5#videoHeight
   * @return {number}
   *         The value of `videoHeight` from the video element. This will be a number
   *         in css pixels.
   *
   * @see [Spec] {@link https://www.w3.org/TR/html5/embedded-content-0.html#dom-video-videowidth}
   */
  'videoHeight'
].forEach(function(prop) {
  Html5.prototype[prop] = function() {
    return this.el_[prop];
  };
});

// Wrap native properties with a setter in this format:
// set + toTitleCase(name)
[
  /**
   * Set the value of `volume` on the media element. `volume` indicates the current
   * audio level as a percentage in decimal form. This means that 1 is 100%, 0.5 is 50%, and
   * so on.
   *
   * @method Html5#setVolume
   * @param {number} percentAsDecimal
   *        The volume percent as a decimal. Valid range is from 0-1.
   *
   * @see [Spec]{@link https://www.w3.org/TR/html5/embedded-content-0.html#dom-a-volume}
   */
  'volume',

  /**
   * Set the value of `muted` on the media element. `muted` indicates that the current
   * audio level should be silent.
   *
   * @method Html5#setMuted
   * @param {boolean} muted
   *        - True if the audio should be set to silent
   *        - False otherwise
   *
   * @see [Spec]{@link https://www.w3.org/TR/html5/embedded-content-0.html#dom-media-muted}
   */
  'muted',

  /**
   * Set the value of `defaultMuted` on the media element. `defaultMuted` indicates that the current
   * audio level should be silent, but will only effect the muted level on intial playback..
   *
   * @method Html5.prototype.setDefaultMuted
   * @param {boolean} defaultMuted
   *        - True if the audio should be set to silent
   *        - False otherwise
   *
   * @see [Spec]{@link https://www.w3.org/TR/html5/embedded-content-0.html#dom-media-defaultmuted}
   */
  'defaultMuted',

  /**
   * Set the value of `src` on the media element. `src` indicates the current
   * {@link Tech~SourceObject} for the media.
   *
   * @method Html5#setSrc
   * @param {Tech~SourceObject} src
   *        The source object to set as the current source.
   *
   * @see [Spec]{@link https://www.w3.org/TR/html5/embedded-content-0.html#dom-media-src}
   */
  'src',

  /**
   * Set the value of `poster` on the media element. `poster` is the url to
   * an image file that can/will be shown when no media data is available.
   *
   * @method Html5#setPoster
   * @param {string} poster
   *        The url to an image that should be used as the `poster` for the media
   *        element.
   *
   * @see [Spec]{@link https://www.w3.org/TR/html5/embedded-content-0.html#attr-media-poster}
   */
  'poster',

  /**
   * Set the value of `preload` on the media element. `preload` indicates
   * what should download before the media is interacted with. It can have the following
   * values:
   * - none: nothing should be downloaded
   * - metadata: poster and the first few frames of the media may be downloaded to get
   *   media dimensions and other metadata
   * - auto: allow the media and metadata for the media to be downloaded before
   *    interaction
   *
   * @method Html5#setPreload
   * @param {string} preload
   *         The value of `preload` to set on the media element. Must be 'none', 'metadata',
   *         or 'auto'.
   *
   * @see [Spec]{@link https://www.w3.org/TR/html5/embedded-content-0.html#attr-media-preload}
   */
  'preload',

  /**
   * Set the value of `autoplay` on the media element. `autoplay` indicates
   * that the media should start to play as soon as the page is ready.
   *
   * @method Html5#setAutoplay
   * @param {boolean} autoplay
   *         - True indicates that the media should start as soon as the page loads.
   *         - False indicates that the media should not start as soon as the page loads.
   *
   * @see [Spec]{@link https://www.w3.org/TR/html5/embedded-content-0.html#attr-media-autoplay}
   */
  'autoplay',

  /**
   * Set the value of `loop` on the media element. `loop` indicates
   * that the media should return to the start of the media and continue playing once
   * it reaches the end.
   *
   * @method Html5#setLoop
   * @param {boolean} loop
   *         - True indicates that playback should seek back to start once
   *           the end of a media is reached.
   *         - False indicates that playback should not loop back to the start when the
   *           end of the media is reached.
   *
   * @see [Spec]{@link https://www.w3.org/TR/html5/embedded-content-0.html#attr-media-loop}
   */
  'loop',

  /**
   * Set the value of `playbackRate` on the media element. `playbackRate` indicates
   * the rate at which the media should play back. Examples:
   *   - if playbackRate is set to 2, media will play twice as fast.
   *   - if playbackRate is set to 0.5, media will play half as fast.
   *
   * @method Html5#setPlaybackRate
   * @return {number}
   *         The value of `playbackRate` from the media element. A number indicating
   *         the current playback speed of the media, where 1 is normal speed.
   *
   * @see [Spec]{@link https://www.w3.org/TR/html5/embedded-content-0.html#dom-media-playbackrate}
   */
  'playbackRate',

  /**
   * Set the value of `defaultPlaybackRate` on the media element. `defaultPlaybackRate` indicates
   * the rate at which the media should play back upon initial startup. Changing this value
   * after a video has started will do nothing. Instead you should used {@link Html5#setPlaybackRate}.
   *
   * Example Values:
   *   - if playbackRate is set to 2, media will play twice as fast.
   *   - if playbackRate is set to 0.5, media will play half as fast.
   *
   * @method Html5.prototype.setDefaultPlaybackRate
   * @return {number}
   *         The value of `defaultPlaybackRate` from the media element. A number indicating
   *         the current playback speed of the media, where 1 is normal speed.
   *
   * @see [Spec]{@link https://www.w3.org/TR/html5/embedded-content-0.html#dom-media-defaultplaybackrate}
   */
  'defaultPlaybackRate'

].forEach(function(prop) {
  Html5.prototype['set' + toTitleCase(prop)] = function(v) {
    this.el_[prop] = v;
  };
});

// wrap native functions with a function
[
  /**
   * A wrapper around the media elements `pause` function. This will call the `HTML5`
   * media elements `pause` function.
   *
   * @method Html5#pause
   * @see [Spec]{@link https://www.w3.org/TR/html5/embedded-content-0.html#dom-media-pause}
   */
  'pause',

  /**
   * A wrapper around the media elements `load` function. This will call the `HTML5`s
   * media element `load` function.
   *
   * @method Html5#load
   * @see [Spec]{@link https://www.w3.org/TR/html5/embedded-content-0.html#dom-media-load}
   */
  'load',

  /**
   * A wrapper around the media elements `play` function. This will call the `HTML5`s
   * media element `play` function.
   *
   * @method Html5#play
   * @see [Spec]{@link https://www.w3.org/TR/html5/embedded-content-0.html#dom-media-play}
   */
  'play'
].forEach(function(prop) {
  Html5.prototype[prop] = function() {
    return this.el_[prop]();
  };
});

Tech.withSourceHandlers(Html5);

/**
 * Native source handler for Html5, simply passes the source to the media element.
 *
 * @proprety {Tech~SourceObject} source
 *        The source object
 *
 * @proprety {Html5} tech
 *        The instance of the HTML5 tech.
 */
Html5.nativeSourceHandler = {};

/**
 * Check if the media element can play the given mime type.
 *
 * @param {string} type
 *        The mimetype to check
 *
 * @return {string}
 *         'probably', 'maybe', or '' (empty string)
 */
Html5.nativeSourceHandler.canPlayType = function(type) {
  // IE9 on Windows 7 without MediaPlayer throws an error here
  // https://github.com/videojs/video.js/issues/519
  try {
    return Html5.TEST_VID.canPlayType(type);
  } catch (e) {
    return '';
  }
};

/**
 * Check if the media element can handle a source natively.
 *
 * @param {Tech~SourceObject} source
 *         The source object
 *
 * @param {Object} [options]
 *         Options to be passed to the tech.
 *
 * @return {string}
 *         'probably', 'maybe', or '' (empty string).
 */
Html5.nativeSourceHandler.canHandleSource = function(source, options) {

  // If a type was provided we should rely on that
  if (source.type) {
    return Html5.nativeSourceHandler.canPlayType(source.type);

  // If no type, fall back to checking 'video/[EXTENSION]'
  } else if (source.src) {
    const ext = Url.getFileExtension(source.src);

    return Html5.nativeSourceHandler.canPlayType(`video/${ext}`);
  }

  return '';
};

/**
 * Pass the source to the native media element.
 *
 * @param {Tech~SourceObject} source
 *        The source object
 *
 * @param {Html5} tech
 *        The instance of the Html5 tech
 *
 * @param {Object} [options]
 *        The options to pass to the source
 */
Html5.nativeSourceHandler.handleSource = function(source, tech, options) {
  tech.setSrc(source.src);
};

/**
 * A noop for the native dispose function, as cleanup is not needed.
 */
Html5.nativeSourceHandler.dispose = function() {};

// Register the native source handler
Html5.registerSourceHandler(Html5.nativeSourceHandler);

Tech.registerTech('Html5', Html5);
export default Html5;<|MERGE_RESOLUTION|>--- conflicted
+++ resolved
@@ -669,7 +669,6 @@
   }
 
   /**
-<<<<<<< HEAD
    * Get the value of `playsinline` from the media element. `playsinline` indicates
    * to the browser that non-fullscreen playback is preferred when fullscreen
    * playback is the native default, such as in iOS Safari.
@@ -704,7 +703,9 @@
     } else {
       this.el_.removeAttribute('playsinline');
     }
-=======
+  }
+  
+  /**
    * Gets available media playback quality metrics as specified by the W3C's Media
    * Playback Quality API.
    *
@@ -736,7 +737,6 @@
     }
 
     return videoPlaybackQuality;
->>>>>>> 483e5a2c
   }
 }
 

// CSS styles for SVG icons used throughout video.js.
//
// The goal is to replace all icons from the font family pulled from videojs/font entirely.
// This project currently uses fonts. We want to replace this with SVGs from
// images/icons.svg. This will ensure consitency between versions, as well as simplified
// and straight-forward customization.

// Default styling for all SVG icons
.vjs-svg-icon {
  display: inline-block;
  background-repeat: no-repeat;
  background-position: center;

<<<<<<< HEAD
  fill: currentColor;
  height: 1.5em;
  width: 1.5em;
=======
  fill: #FFFFFF;
  height: 1.8em;
  width: 1.8em;
>>>>>>> d0408812

  // Overwrite any font content
  &:before {
    content: none !important;
  }
}

// SVG shadow on hover and focus
.vjs-svg-icon:hover,
.vjs-control:focus .vjs-svg-icon {
  -webkit-filter: drop-shadow(0 0 0.25em #fff);
  filter: drop-shadow(0 0 0.25em #fff);
}<|MERGE_RESOLUTION|>--- conflicted
+++ resolved
@@ -11,15 +11,9 @@
   background-repeat: no-repeat;
   background-position: center;
 
-<<<<<<< HEAD
   fill: currentColor;
-  height: 1.5em;
-  width: 1.5em;
-=======
-  fill: #FFFFFF;
   height: 1.8em;
   width: 1.8em;
->>>>>>> d0408812
 
   // Overwrite any font content
   &:before {
